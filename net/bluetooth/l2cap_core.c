/*
   BlueZ - Bluetooth protocol stack for Linux
   Copyright (C) 2000-2001 Qualcomm Incorporated
   Copyright (C) 2009-2010 Gustavo F. Padovan <gustavo@padovan.org>
   Copyright (C) 2010 Google Inc.
   Copyright (C) 2011 ProFUSION Embedded Systems
   Copyright (c) 2012 Code Aurora Forum.  All rights reserved.

   Written 2000,2001 by Maxim Krasnyansky <maxk@qualcomm.com>

   This program is free software; you can redistribute it and/or modify
   it under the terms of the GNU General Public License version 2 as
   published by the Free Software Foundation;

   THE SOFTWARE IS PROVIDED "AS IS", WITHOUT WARRANTY OF ANY KIND, EXPRESS
   OR IMPLIED, INCLUDING BUT NOT LIMITED TO THE WARRANTIES OF MERCHANTABILITY,
   FITNESS FOR A PARTICULAR PURPOSE AND NONINFRINGEMENT OF THIRD PARTY RIGHTS.
   IN NO EVENT SHALL THE COPYRIGHT HOLDER(S) AND AUTHOR(S) BE LIABLE FOR ANY
   CLAIM, OR ANY SPECIAL INDIRECT OR CONSEQUENTIAL DAMAGES, OR ANY DAMAGES
   WHATSOEVER RESULTING FROM LOSS OF USE, DATA OR PROFITS, WHETHER IN AN
   ACTION OF CONTRACT, NEGLIGENCE OR OTHER TORTIOUS ACTION, ARISING OUT OF
   OR IN CONNECTION WITH THE USE OR PERFORMANCE OF THIS SOFTWARE.

   ALL LIABILITY, INCLUDING LIABILITY FOR INFRINGEMENT OF ANY PATENTS,
   COPYRIGHTS, TRADEMARKS OR OTHER RIGHTS, RELATING TO USE OF THIS
   SOFTWARE IS DISCLAIMED.
*/

/* Bluetooth L2CAP core. */

#include <linux/module.h>

#include <linux/debugfs.h>
#include <linux/crc16.h>

#include <net/bluetooth/bluetooth.h>
#include <net/bluetooth/hci_core.h>
#include <net/bluetooth/l2cap.h>
#include <net/bluetooth/smp.h>
#include <net/bluetooth/a2mp.h>
#include <net/bluetooth/amp.h>

bool disable_ertm;

static u32 l2cap_feat_mask = L2CAP_FEAT_FIXED_CHAN;
static u8 l2cap_fixed_chan[8] = { L2CAP_FC_L2CAP, };

static LIST_HEAD(chan_list);
static DEFINE_RWLOCK(chan_list_lock);

static struct sk_buff *l2cap_build_cmd(struct l2cap_conn *conn,
				       u8 code, u8 ident, u16 dlen, void *data);
static void l2cap_send_cmd(struct l2cap_conn *conn, u8 ident, u8 code, u16 len,
			   void *data);
static int l2cap_build_conf_req(struct l2cap_chan *chan, void *data);
static void l2cap_send_disconn_req(struct l2cap_conn *conn,
				   struct l2cap_chan *chan, int err);

static void l2cap_tx(struct l2cap_chan *chan, struct l2cap_ctrl *control,
		     struct sk_buff_head *skbs, u8 event);

/* ---- L2CAP channels ---- */

static struct l2cap_chan *__l2cap_get_chan_by_dcid(struct l2cap_conn *conn,
						   u16 cid)
{
	struct l2cap_chan *c;

	list_for_each_entry(c, &conn->chan_l, list) {
		if (c->dcid == cid)
			return c;
	}
	return NULL;
}

static struct l2cap_chan *__l2cap_get_chan_by_scid(struct l2cap_conn *conn,
						   u16 cid)
{
	struct l2cap_chan *c;

	list_for_each_entry(c, &conn->chan_l, list) {
		if (c->scid == cid)
			return c;
	}
	return NULL;
}

/* Find channel with given SCID.
 * Returns locked channel. */
static struct l2cap_chan *l2cap_get_chan_by_scid(struct l2cap_conn *conn,
						 u16 cid)
{
	struct l2cap_chan *c;

	mutex_lock(&conn->chan_lock);
	c = __l2cap_get_chan_by_scid(conn, cid);
	if (c)
		l2cap_chan_lock(c);
	mutex_unlock(&conn->chan_lock);

	return c;
}

<<<<<<< HEAD
=======
/* Find channel with given DCID.
 * Returns locked channel.
 */
static struct l2cap_chan *l2cap_get_chan_by_dcid(struct l2cap_conn *conn,
						 u16 cid)
{
	struct l2cap_chan *c;

	mutex_lock(&conn->chan_lock);
	c = __l2cap_get_chan_by_dcid(conn, cid);
	if (c)
		l2cap_chan_lock(c);
	mutex_unlock(&conn->chan_lock);

	return c;
}

>>>>>>> 0751f865
static struct l2cap_chan *__l2cap_get_chan_by_ident(struct l2cap_conn *conn,
						    u8 ident)
{
	struct l2cap_chan *c;

	list_for_each_entry(c, &conn->chan_l, list) {
		if (c->ident == ident)
			return c;
	}
	return NULL;
}

static struct l2cap_chan *l2cap_get_chan_by_ident(struct l2cap_conn *conn,
						  u8 ident)
{
	struct l2cap_chan *c;

	mutex_lock(&conn->chan_lock);
	c = __l2cap_get_chan_by_ident(conn, ident);
	if (c)
		l2cap_chan_lock(c);
	mutex_unlock(&conn->chan_lock);

	return c;
}

static struct l2cap_chan *__l2cap_global_chan_by_addr(__le16 psm, bdaddr_t *src)
{
	struct l2cap_chan *c;

	list_for_each_entry(c, &chan_list, global_l) {
		if (c->sport == psm && !bacmp(&bt_sk(c->sk)->src, src))
			return c;
	}
	return NULL;
}

int l2cap_add_psm(struct l2cap_chan *chan, bdaddr_t *src, __le16 psm)
{
	int err;

	write_lock(&chan_list_lock);

	if (psm && __l2cap_global_chan_by_addr(psm, src)) {
		err = -EADDRINUSE;
		goto done;
	}

	if (psm) {
		chan->psm = psm;
		chan->sport = psm;
		err = 0;
	} else {
		u16 p;

		err = -EINVAL;
		for (p = 0x1001; p < 0x1100; p += 2)
			if (!__l2cap_global_chan_by_addr(cpu_to_le16(p), src)) {
				chan->psm   = cpu_to_le16(p);
				chan->sport = cpu_to_le16(p);
				err = 0;
				break;
			}
	}

done:
	write_unlock(&chan_list_lock);
	return err;
}

int l2cap_add_scid(struct l2cap_chan *chan,  __u16 scid)
{
	write_lock(&chan_list_lock);

	chan->scid = scid;

	write_unlock(&chan_list_lock);

	return 0;
}

static u16 l2cap_alloc_cid(struct l2cap_conn *conn)
{
	u16 cid = L2CAP_CID_DYN_START;

	for (; cid < L2CAP_CID_DYN_END; cid++) {
		if (!__l2cap_get_chan_by_scid(conn, cid))
			return cid;
	}

	return 0;
}

static void __l2cap_state_change(struct l2cap_chan *chan, int state)
{
	BT_DBG("chan %p %s -> %s", chan, state_to_string(chan->state),
	       state_to_string(state));

	chan->state = state;
	chan->ops->state_change(chan, state);
}

static void l2cap_state_change(struct l2cap_chan *chan, int state)
{
	struct sock *sk = chan->sk;

	lock_sock(sk);
	__l2cap_state_change(chan, state);
	release_sock(sk);
}

static inline void __l2cap_chan_set_err(struct l2cap_chan *chan, int err)
{
	struct sock *sk = chan->sk;

	sk->sk_err = err;
}

static inline void l2cap_chan_set_err(struct l2cap_chan *chan, int err)
{
	struct sock *sk = chan->sk;

	lock_sock(sk);
	__l2cap_chan_set_err(chan, err);
	release_sock(sk);
}

static void __set_retrans_timer(struct l2cap_chan *chan)
{
	if (!delayed_work_pending(&chan->monitor_timer) &&
	    chan->retrans_timeout) {
		l2cap_set_timer(chan, &chan->retrans_timer,
				msecs_to_jiffies(chan->retrans_timeout));
	}
}

static void __set_monitor_timer(struct l2cap_chan *chan)
{
	__clear_retrans_timer(chan);
	if (chan->monitor_timeout) {
		l2cap_set_timer(chan, &chan->monitor_timer,
				msecs_to_jiffies(chan->monitor_timeout));
	}
}

static struct sk_buff *l2cap_ertm_seq_in_queue(struct sk_buff_head *head,
					       u16 seq)
{
	struct sk_buff *skb;

	skb_queue_walk(head, skb) {
		if (bt_cb(skb)->control.txseq == seq)
			return skb;
	}

	return NULL;
}

/* ---- L2CAP sequence number lists ---- */

/* For ERTM, ordered lists of sequence numbers must be tracked for
 * SREJ requests that are received and for frames that are to be
 * retransmitted. These seq_list functions implement a singly-linked
 * list in an array, where membership in the list can also be checked
 * in constant time. Items can also be added to the tail of the list
 * and removed from the head in constant time, without further memory
 * allocs or frees.
 */

static int l2cap_seq_list_init(struct l2cap_seq_list *seq_list, u16 size)
{
	size_t alloc_size, i;

	/* Allocated size is a power of 2 to map sequence numbers
	 * (which may be up to 14 bits) in to a smaller array that is
	 * sized for the negotiated ERTM transmit windows.
	 */
	alloc_size = roundup_pow_of_two(size);

	seq_list->list = kmalloc(sizeof(u16) * alloc_size, GFP_KERNEL);
	if (!seq_list->list)
		return -ENOMEM;

	seq_list->mask = alloc_size - 1;
	seq_list->head = L2CAP_SEQ_LIST_CLEAR;
	seq_list->tail = L2CAP_SEQ_LIST_CLEAR;
	for (i = 0; i < alloc_size; i++)
		seq_list->list[i] = L2CAP_SEQ_LIST_CLEAR;

	return 0;
}

static inline void l2cap_seq_list_free(struct l2cap_seq_list *seq_list)
{
	kfree(seq_list->list);
}

static inline bool l2cap_seq_list_contains(struct l2cap_seq_list *seq_list,
					   u16 seq)
{
	/* Constant-time check for list membership */
	return seq_list->list[seq & seq_list->mask] != L2CAP_SEQ_LIST_CLEAR;
}

static u16 l2cap_seq_list_remove(struct l2cap_seq_list *seq_list, u16 seq)
{
	u16 mask = seq_list->mask;

	if (seq_list->head == L2CAP_SEQ_LIST_CLEAR) {
		/* In case someone tries to pop the head of an empty list */
		return L2CAP_SEQ_LIST_CLEAR;
	} else if (seq_list->head == seq) {
		/* Head can be removed in constant time */
		seq_list->head = seq_list->list[seq & mask];
		seq_list->list[seq & mask] = L2CAP_SEQ_LIST_CLEAR;

		if (seq_list->head == L2CAP_SEQ_LIST_TAIL) {
			seq_list->head = L2CAP_SEQ_LIST_CLEAR;
			seq_list->tail = L2CAP_SEQ_LIST_CLEAR;
		}
	} else {
		/* Walk the list to find the sequence number */
		u16 prev = seq_list->head;
		while (seq_list->list[prev & mask] != seq) {
			prev = seq_list->list[prev & mask];
			if (prev == L2CAP_SEQ_LIST_TAIL)
				return L2CAP_SEQ_LIST_CLEAR;
		}

		/* Unlink the number from the list and clear it */
		seq_list->list[prev & mask] = seq_list->list[seq & mask];
		seq_list->list[seq & mask] = L2CAP_SEQ_LIST_CLEAR;
		if (seq_list->tail == seq)
			seq_list->tail = prev;
	}
	return seq;
}

static inline u16 l2cap_seq_list_pop(struct l2cap_seq_list *seq_list)
{
	/* Remove the head in constant time */
	return l2cap_seq_list_remove(seq_list, seq_list->head);
}

static void l2cap_seq_list_clear(struct l2cap_seq_list *seq_list)
{
	u16 i;

	if (seq_list->head == L2CAP_SEQ_LIST_CLEAR)
		return;

	for (i = 0; i <= seq_list->mask; i++)
		seq_list->list[i] = L2CAP_SEQ_LIST_CLEAR;

	seq_list->head = L2CAP_SEQ_LIST_CLEAR;
	seq_list->tail = L2CAP_SEQ_LIST_CLEAR;
}

static void l2cap_seq_list_append(struct l2cap_seq_list *seq_list, u16 seq)
{
	u16 mask = seq_list->mask;

	/* All appends happen in constant time */

	if (seq_list->list[seq & mask] != L2CAP_SEQ_LIST_CLEAR)
		return;

	if (seq_list->tail == L2CAP_SEQ_LIST_CLEAR)
		seq_list->head = seq;
	else
		seq_list->list[seq_list->tail & mask] = seq;

	seq_list->tail = seq;
	seq_list->list[seq & mask] = L2CAP_SEQ_LIST_TAIL;
}

static void l2cap_chan_timeout(struct work_struct *work)
{
	struct l2cap_chan *chan = container_of(work, struct l2cap_chan,
					       chan_timer.work);
	struct l2cap_conn *conn = chan->conn;
	int reason;

	BT_DBG("chan %p state %s", chan, state_to_string(chan->state));

	mutex_lock(&conn->chan_lock);
	l2cap_chan_lock(chan);

	if (chan->state == BT_CONNECTED || chan->state == BT_CONFIG)
		reason = ECONNREFUSED;
	else if (chan->state == BT_CONNECT &&
		 chan->sec_level != BT_SECURITY_SDP)
		reason = ECONNREFUSED;
	else
		reason = ETIMEDOUT;

	l2cap_chan_close(chan, reason);

	l2cap_chan_unlock(chan);

	chan->ops->close(chan);
	mutex_unlock(&conn->chan_lock);

	l2cap_chan_put(chan);
}

struct l2cap_chan *l2cap_chan_create(void)
{
	struct l2cap_chan *chan;

	chan = kzalloc(sizeof(*chan), GFP_ATOMIC);
	if (!chan)
		return NULL;

	mutex_init(&chan->lock);

	write_lock(&chan_list_lock);
	list_add(&chan->global_l, &chan_list);
	write_unlock(&chan_list_lock);

	INIT_DELAYED_WORK(&chan->chan_timer, l2cap_chan_timeout);

	chan->state = BT_OPEN;

	kref_init(&chan->kref);

	/* This flag is cleared in l2cap_chan_ready() */
	set_bit(CONF_NOT_COMPLETE, &chan->conf_state);

	BT_DBG("chan %p", chan);

	return chan;
}

static void l2cap_chan_destroy(struct kref *kref)
{
	struct l2cap_chan *chan = container_of(kref, struct l2cap_chan, kref);

	BT_DBG("chan %p", chan);

	write_lock(&chan_list_lock);
	list_del(&chan->global_l);
	write_unlock(&chan_list_lock);

	kfree(chan);
}

void l2cap_chan_hold(struct l2cap_chan *c)
{
	BT_DBG("chan %p orig refcnt %d", c, atomic_read(&c->kref.refcount));

	kref_get(&c->kref);
}

void l2cap_chan_put(struct l2cap_chan *c)
{
	BT_DBG("chan %p orig refcnt %d", c, atomic_read(&c->kref.refcount));

	kref_put(&c->kref, l2cap_chan_destroy);
}

void l2cap_chan_set_defaults(struct l2cap_chan *chan)
{
	chan->fcs  = L2CAP_FCS_CRC16;
	chan->max_tx = L2CAP_DEFAULT_MAX_TX;
	chan->tx_win = L2CAP_DEFAULT_TX_WINDOW;
	chan->tx_win_max = L2CAP_DEFAULT_TX_WINDOW;
	chan->ack_win = L2CAP_DEFAULT_TX_WINDOW;
	chan->sec_level = BT_SECURITY_LOW;

	set_bit(FLAG_FORCE_ACTIVE, &chan->flags);
}

void __l2cap_chan_add(struct l2cap_conn *conn, struct l2cap_chan *chan)
{
	BT_DBG("conn %p, psm 0x%2.2x, dcid 0x%4.4x", conn,
	       __le16_to_cpu(chan->psm), chan->dcid);

	conn->disc_reason = HCI_ERROR_REMOTE_USER_TERM;

	chan->conn = conn;

	switch (chan->chan_type) {
	case L2CAP_CHAN_CONN_ORIENTED:
		if (conn->hcon->type == LE_LINK) {
			/* LE connection */
			chan->omtu = L2CAP_DEFAULT_MTU;
			chan->scid = L2CAP_CID_LE_DATA;
			chan->dcid = L2CAP_CID_LE_DATA;
		} else {
			/* Alloc CID for connection-oriented socket */
			chan->scid = l2cap_alloc_cid(conn);
			chan->omtu = L2CAP_DEFAULT_MTU;
		}
		break;

	case L2CAP_CHAN_CONN_LESS:
		/* Connectionless socket */
		chan->scid = L2CAP_CID_CONN_LESS;
		chan->dcid = L2CAP_CID_CONN_LESS;
		chan->omtu = L2CAP_DEFAULT_MTU;
		break;

	case L2CAP_CHAN_CONN_FIX_A2MP:
		chan->scid = L2CAP_CID_A2MP;
		chan->dcid = L2CAP_CID_A2MP;
		chan->omtu = L2CAP_A2MP_DEFAULT_MTU;
		chan->imtu = L2CAP_A2MP_DEFAULT_MTU;
		break;

	default:
		/* Raw socket can send/recv signalling messages only */
		chan->scid = L2CAP_CID_SIGNALING;
		chan->dcid = L2CAP_CID_SIGNALING;
		chan->omtu = L2CAP_DEFAULT_MTU;
	}

	chan->local_id		= L2CAP_BESTEFFORT_ID;
	chan->local_stype	= L2CAP_SERV_BESTEFFORT;
	chan->local_msdu	= L2CAP_DEFAULT_MAX_SDU_SIZE;
	chan->local_sdu_itime	= L2CAP_DEFAULT_SDU_ITIME;
	chan->local_acc_lat	= L2CAP_DEFAULT_ACC_LAT;
	chan->local_flush_to	= L2CAP_EFS_DEFAULT_FLUSH_TO;

	l2cap_chan_hold(chan);

	list_add(&chan->list, &conn->chan_l);
}

void l2cap_chan_add(struct l2cap_conn *conn, struct l2cap_chan *chan)
{
	mutex_lock(&conn->chan_lock);
	__l2cap_chan_add(conn, chan);
	mutex_unlock(&conn->chan_lock);
}

void l2cap_chan_del(struct l2cap_chan *chan, int err)
{
	struct l2cap_conn *conn = chan->conn;

	__clear_chan_timer(chan);

	BT_DBG("chan %p, conn %p, err %d", chan, conn, err);

	if (conn) {
		struct amp_mgr *mgr = conn->hcon->amp_mgr;
		/* Delete from channel list */
		list_del(&chan->list);

		l2cap_chan_put(chan);

		chan->conn = NULL;

		if (chan->chan_type != L2CAP_CHAN_CONN_FIX_A2MP)
			hci_conn_put(conn->hcon);

		if (mgr && mgr->bredr_chan == chan)
			mgr->bredr_chan = NULL;
	}

<<<<<<< HEAD
=======
	if (chan->hs_hchan) {
		struct hci_chan *hs_hchan = chan->hs_hchan;

		BT_DBG("chan %p disconnect hs_hchan %p", chan, hs_hchan);
		amp_disconnect_logical_link(hs_hchan);
	}

>>>>>>> 0751f865
	chan->ops->teardown(chan, err);

	if (test_bit(CONF_NOT_COMPLETE, &chan->conf_state))
		return;

	switch(chan->mode) {
	case L2CAP_MODE_BASIC:
		break;

	case L2CAP_MODE_ERTM:
		__clear_retrans_timer(chan);
		__clear_monitor_timer(chan);
		__clear_ack_timer(chan);

		skb_queue_purge(&chan->srej_q);

		l2cap_seq_list_free(&chan->srej_list);
		l2cap_seq_list_free(&chan->retrans_list);

		/* fall through */

	case L2CAP_MODE_STREAMING:
		skb_queue_purge(&chan->tx_q);
		break;
	}

	return;
}

void l2cap_chan_close(struct l2cap_chan *chan, int reason)
{
	struct l2cap_conn *conn = chan->conn;
	struct sock *sk = chan->sk;

	BT_DBG("chan %p state %s sk %p", chan, state_to_string(chan->state),
	       sk);

	switch (chan->state) {
	case BT_LISTEN:
		chan->ops->teardown(chan, 0);
		break;

	case BT_CONNECTED:
	case BT_CONFIG:
		if (chan->chan_type == L2CAP_CHAN_CONN_ORIENTED &&
		    conn->hcon->type == ACL_LINK) {
			__set_chan_timer(chan, sk->sk_sndtimeo);
			l2cap_send_disconn_req(conn, chan, reason);
		} else
			l2cap_chan_del(chan, reason);
		break;

	case BT_CONNECT2:
		if (chan->chan_type == L2CAP_CHAN_CONN_ORIENTED &&
		    conn->hcon->type == ACL_LINK) {
			struct l2cap_conn_rsp rsp;
			__u16 result;

			if (test_bit(BT_SK_DEFER_SETUP, &bt_sk(sk)->flags))
				result = L2CAP_CR_SEC_BLOCK;
			else
				result = L2CAP_CR_BAD_PSM;
			l2cap_state_change(chan, BT_DISCONN);

			rsp.scid   = cpu_to_le16(chan->dcid);
			rsp.dcid   = cpu_to_le16(chan->scid);
			rsp.result = cpu_to_le16(result);
			rsp.status = __constant_cpu_to_le16(L2CAP_CS_NO_INFO);
			l2cap_send_cmd(conn, chan->ident, L2CAP_CONN_RSP,
				       sizeof(rsp), &rsp);
		}

		l2cap_chan_del(chan, reason);
		break;

	case BT_CONNECT:
	case BT_DISCONN:
		l2cap_chan_del(chan, reason);
		break;

	default:
		chan->ops->teardown(chan, 0);
		break;
	}
}

static inline u8 l2cap_get_auth_type(struct l2cap_chan *chan)
{
	if (chan->chan_type == L2CAP_CHAN_RAW) {
		switch (chan->sec_level) {
		case BT_SECURITY_HIGH:
			return HCI_AT_DEDICATED_BONDING_MITM;
		case BT_SECURITY_MEDIUM:
			return HCI_AT_DEDICATED_BONDING;
		default:
			return HCI_AT_NO_BONDING;
		}
	} else if (chan->psm == __constant_cpu_to_le16(L2CAP_PSM_SDP)) {
		if (chan->sec_level == BT_SECURITY_LOW)
			chan->sec_level = BT_SECURITY_SDP;

		if (chan->sec_level == BT_SECURITY_HIGH)
			return HCI_AT_NO_BONDING_MITM;
		else
			return HCI_AT_NO_BONDING;
	} else {
		switch (chan->sec_level) {
		case BT_SECURITY_HIGH:
			return HCI_AT_GENERAL_BONDING_MITM;
		case BT_SECURITY_MEDIUM:
			return HCI_AT_GENERAL_BONDING;
		default:
			return HCI_AT_NO_BONDING;
		}
	}
}

/* Service level security */
int l2cap_chan_check_security(struct l2cap_chan *chan)
{
	struct l2cap_conn *conn = chan->conn;
	__u8 auth_type;

	auth_type = l2cap_get_auth_type(chan);

	return hci_conn_security(conn->hcon, chan->sec_level, auth_type);
}

static u8 l2cap_get_ident(struct l2cap_conn *conn)
{
	u8 id;

	/* Get next available identificator.
	 *    1 - 128 are used by kernel.
	 *  129 - 199 are reserved.
	 *  200 - 254 are used by utilities like l2ping, etc.
	 */

	spin_lock(&conn->lock);

	if (++conn->tx_ident > 128)
		conn->tx_ident = 1;

	id = conn->tx_ident;

	spin_unlock(&conn->lock);

	return id;
}

static void l2cap_send_cmd(struct l2cap_conn *conn, u8 ident, u8 code, u16 len,
			   void *data)
{
	struct sk_buff *skb = l2cap_build_cmd(conn, code, ident, len, data);
	u8 flags;

	BT_DBG("code 0x%2.2x", code);

	if (!skb)
		return;

	if (lmp_no_flush_capable(conn->hcon->hdev))
		flags = ACL_START_NO_FLUSH;
	else
		flags = ACL_START;

	bt_cb(skb)->force_active = BT_POWER_FORCE_ACTIVE_ON;
	skb->priority = HCI_PRIO_MAX;

	hci_send_acl(conn->hchan, skb, flags);
}

static bool __chan_is_moving(struct l2cap_chan *chan)
{
	return chan->move_state != L2CAP_MOVE_STABLE &&
	       chan->move_state != L2CAP_MOVE_WAIT_PREPARE;
}

static void l2cap_do_send(struct l2cap_chan *chan, struct sk_buff *skb)
{
	struct hci_conn *hcon = chan->conn->hcon;
	u16 flags;

	BT_DBG("chan %p, skb %p len %d priority %u", chan, skb, skb->len,
	       skb->priority);
<<<<<<< HEAD
=======

	if (chan->hs_hcon && !__chan_is_moving(chan)) {
		if (chan->hs_hchan)
			hci_send_acl(chan->hs_hchan, skb, ACL_COMPLETE);
		else
			kfree_skb(skb);

		return;
	}
>>>>>>> 0751f865

	if (!test_bit(FLAG_FLUSHABLE, &chan->flags) &&
	    lmp_no_flush_capable(hcon->hdev))
		flags = ACL_START_NO_FLUSH;
	else
		flags = ACL_START;

	bt_cb(skb)->force_active = test_bit(FLAG_FORCE_ACTIVE, &chan->flags);
	hci_send_acl(chan->conn->hchan, skb, flags);
}

static void __unpack_enhanced_control(u16 enh, struct l2cap_ctrl *control)
{
	control->reqseq = (enh & L2CAP_CTRL_REQSEQ) >> L2CAP_CTRL_REQSEQ_SHIFT;
	control->final = (enh & L2CAP_CTRL_FINAL) >> L2CAP_CTRL_FINAL_SHIFT;

	if (enh & L2CAP_CTRL_FRAME_TYPE) {
		/* S-Frame */
		control->sframe = 1;
		control->poll = (enh & L2CAP_CTRL_POLL) >> L2CAP_CTRL_POLL_SHIFT;
		control->super = (enh & L2CAP_CTRL_SUPERVISE) >> L2CAP_CTRL_SUPER_SHIFT;

		control->sar = 0;
		control->txseq = 0;
	} else {
		/* I-Frame */
		control->sframe = 0;
		control->sar = (enh & L2CAP_CTRL_SAR) >> L2CAP_CTRL_SAR_SHIFT;
		control->txseq = (enh & L2CAP_CTRL_TXSEQ) >> L2CAP_CTRL_TXSEQ_SHIFT;

		control->poll = 0;
		control->super = 0;
	}
}

static void __unpack_extended_control(u32 ext, struct l2cap_ctrl *control)
{
	control->reqseq = (ext & L2CAP_EXT_CTRL_REQSEQ) >> L2CAP_EXT_CTRL_REQSEQ_SHIFT;
	control->final = (ext & L2CAP_EXT_CTRL_FINAL) >> L2CAP_EXT_CTRL_FINAL_SHIFT;

	if (ext & L2CAP_EXT_CTRL_FRAME_TYPE) {
		/* S-Frame */
		control->sframe = 1;
		control->poll = (ext & L2CAP_EXT_CTRL_POLL) >> L2CAP_EXT_CTRL_POLL_SHIFT;
		control->super = (ext & L2CAP_EXT_CTRL_SUPERVISE) >> L2CAP_EXT_CTRL_SUPER_SHIFT;

		control->sar = 0;
		control->txseq = 0;
	} else {
		/* I-Frame */
		control->sframe = 0;
		control->sar = (ext & L2CAP_EXT_CTRL_SAR) >> L2CAP_EXT_CTRL_SAR_SHIFT;
		control->txseq = (ext & L2CAP_EXT_CTRL_TXSEQ) >> L2CAP_EXT_CTRL_TXSEQ_SHIFT;

		control->poll = 0;
		control->super = 0;
	}
}

static inline void __unpack_control(struct l2cap_chan *chan,
				    struct sk_buff *skb)
{
	if (test_bit(FLAG_EXT_CTRL, &chan->flags)) {
		__unpack_extended_control(get_unaligned_le32(skb->data),
					  &bt_cb(skb)->control);
		skb_pull(skb, L2CAP_EXT_CTRL_SIZE);
	} else {
		__unpack_enhanced_control(get_unaligned_le16(skb->data),
					  &bt_cb(skb)->control);
		skb_pull(skb, L2CAP_ENH_CTRL_SIZE);
	}
}

static u32 __pack_extended_control(struct l2cap_ctrl *control)
{
	u32 packed;

	packed = control->reqseq << L2CAP_EXT_CTRL_REQSEQ_SHIFT;
	packed |= control->final << L2CAP_EXT_CTRL_FINAL_SHIFT;

	if (control->sframe) {
		packed |= control->poll << L2CAP_EXT_CTRL_POLL_SHIFT;
		packed |= control->super << L2CAP_EXT_CTRL_SUPER_SHIFT;
		packed |= L2CAP_EXT_CTRL_FRAME_TYPE;
	} else {
		packed |= control->sar << L2CAP_EXT_CTRL_SAR_SHIFT;
		packed |= control->txseq << L2CAP_EXT_CTRL_TXSEQ_SHIFT;
	}

	return packed;
}

static u16 __pack_enhanced_control(struct l2cap_ctrl *control)
{
	u16 packed;

	packed = control->reqseq << L2CAP_CTRL_REQSEQ_SHIFT;
	packed |= control->final << L2CAP_CTRL_FINAL_SHIFT;

	if (control->sframe) {
		packed |= control->poll << L2CAP_CTRL_POLL_SHIFT;
		packed |= control->super << L2CAP_CTRL_SUPER_SHIFT;
		packed |= L2CAP_CTRL_FRAME_TYPE;
	} else {
		packed |= control->sar << L2CAP_CTRL_SAR_SHIFT;
		packed |= control->txseq << L2CAP_CTRL_TXSEQ_SHIFT;
	}

	return packed;
}

static inline void __pack_control(struct l2cap_chan *chan,
				  struct l2cap_ctrl *control,
				  struct sk_buff *skb)
{
	if (test_bit(FLAG_EXT_CTRL, &chan->flags)) {
		put_unaligned_le32(__pack_extended_control(control),
				   skb->data + L2CAP_HDR_SIZE);
	} else {
		put_unaligned_le16(__pack_enhanced_control(control),
				   skb->data + L2CAP_HDR_SIZE);
	}
}

static inline unsigned int __ertm_hdr_size(struct l2cap_chan *chan)
{
	if (test_bit(FLAG_EXT_CTRL, &chan->flags))
		return L2CAP_EXT_HDR_SIZE;
	else
		return L2CAP_ENH_HDR_SIZE;
}

static struct sk_buff *l2cap_create_sframe_pdu(struct l2cap_chan *chan,
					       u32 control)
{
	struct sk_buff *skb;
	struct l2cap_hdr *lh;
	int hlen = __ertm_hdr_size(chan);

	if (chan->fcs == L2CAP_FCS_CRC16)
		hlen += L2CAP_FCS_SIZE;

	skb = bt_skb_alloc(hlen, GFP_KERNEL);

	if (!skb)
		return ERR_PTR(-ENOMEM);

	lh = (struct l2cap_hdr *) skb_put(skb, L2CAP_HDR_SIZE);
	lh->len = cpu_to_le16(hlen - L2CAP_HDR_SIZE);
	lh->cid = cpu_to_le16(chan->dcid);

	if (test_bit(FLAG_EXT_CTRL, &chan->flags))
		put_unaligned_le32(control, skb_put(skb, L2CAP_EXT_CTRL_SIZE));
	else
		put_unaligned_le16(control, skb_put(skb, L2CAP_ENH_CTRL_SIZE));

	if (chan->fcs == L2CAP_FCS_CRC16) {
		u16 fcs = crc16(0, (u8 *)skb->data, skb->len);
		put_unaligned_le16(fcs, skb_put(skb, L2CAP_FCS_SIZE));
	}

	skb->priority = HCI_PRIO_MAX;
	return skb;
}

static void l2cap_send_sframe(struct l2cap_chan *chan,
			      struct l2cap_ctrl *control)
{
	struct sk_buff *skb;
	u32 control_field;

	BT_DBG("chan %p, control %p", chan, control);

	if (!control->sframe)
		return;

	if (__chan_is_moving(chan))
		return;

	if (test_and_clear_bit(CONN_SEND_FBIT, &chan->conn_state) &&
	    !control->poll)
		control->final = 1;

	if (control->super == L2CAP_SUPER_RR)
		clear_bit(CONN_RNR_SENT, &chan->conn_state);
	else if (control->super == L2CAP_SUPER_RNR)
		set_bit(CONN_RNR_SENT, &chan->conn_state);

	if (control->super != L2CAP_SUPER_SREJ) {
		chan->last_acked_seq = control->reqseq;
		__clear_ack_timer(chan);
	}

	BT_DBG("reqseq %d, final %d, poll %d, super %d", control->reqseq,
	       control->final, control->poll, control->super);

	if (test_bit(FLAG_EXT_CTRL, &chan->flags))
		control_field = __pack_extended_control(control);
	else
		control_field = __pack_enhanced_control(control);

	skb = l2cap_create_sframe_pdu(chan, control_field);
	if (!IS_ERR(skb))
		l2cap_do_send(chan, skb);
}

static void l2cap_send_rr_or_rnr(struct l2cap_chan *chan, bool poll)
{
	struct l2cap_ctrl control;

	BT_DBG("chan %p, poll %d", chan, poll);

	memset(&control, 0, sizeof(control));
	control.sframe = 1;
	control.poll = poll;

	if (test_bit(CONN_LOCAL_BUSY, &chan->conn_state))
		control.super = L2CAP_SUPER_RNR;
	else
		control.super = L2CAP_SUPER_RR;

	control.reqseq = chan->buffer_seq;
	l2cap_send_sframe(chan, &control);
}

static inline int __l2cap_no_conn_pending(struct l2cap_chan *chan)
{
	return !test_bit(CONF_CONNECT_PEND, &chan->conf_state);
}

static bool __amp_capable(struct l2cap_chan *chan)
{
	struct l2cap_conn *conn = chan->conn;

	if (enable_hs &&
	    chan->chan_policy == BT_CHANNEL_POLICY_AMP_PREFERRED &&
	    conn->fixed_chan_mask & L2CAP_FC_A2MP)
		return true;
	else
		return false;
}

<<<<<<< HEAD
=======
static bool l2cap_check_efs(struct l2cap_chan *chan)
{
	/* Check EFS parameters */
	return true;
}

>>>>>>> 0751f865
void l2cap_send_conn_req(struct l2cap_chan *chan)
{
	struct l2cap_conn *conn = chan->conn;
	struct l2cap_conn_req req;

	req.scid = cpu_to_le16(chan->scid);
	req.psm  = chan->psm;

	chan->ident = l2cap_get_ident(conn);

	set_bit(CONF_CONNECT_PEND, &chan->conf_state);

	l2cap_send_cmd(conn, chan->ident, L2CAP_CONN_REQ, sizeof(req), &req);
}

static void l2cap_send_create_chan_req(struct l2cap_chan *chan, u8 amp_id)
{
	struct l2cap_create_chan_req req;
	req.scid = cpu_to_le16(chan->scid);
	req.psm  = chan->psm;
	req.amp_id = amp_id;

	chan->ident = l2cap_get_ident(chan->conn);

	l2cap_send_cmd(chan->conn, chan->ident, L2CAP_CREATE_CHAN_REQ,
		       sizeof(req), &req);
}

static void l2cap_move_setup(struct l2cap_chan *chan)
{
	struct sk_buff *skb;

	BT_DBG("chan %p", chan);

	if (chan->mode != L2CAP_MODE_ERTM)
		return;

	__clear_retrans_timer(chan);
	__clear_monitor_timer(chan);
	__clear_ack_timer(chan);

	chan->retry_count = 0;
	skb_queue_walk(&chan->tx_q, skb) {
		if (bt_cb(skb)->control.retries)
			bt_cb(skb)->control.retries = 1;
		else
			break;
	}

	chan->expected_tx_seq = chan->buffer_seq;

	clear_bit(CONN_REJ_ACT, &chan->conn_state);
	clear_bit(CONN_SREJ_ACT, &chan->conn_state);
	l2cap_seq_list_clear(&chan->retrans_list);
	l2cap_seq_list_clear(&chan->srej_list);
	skb_queue_purge(&chan->srej_q);

	chan->tx_state = L2CAP_TX_STATE_XMIT;
	chan->rx_state = L2CAP_RX_STATE_MOVE;

	set_bit(CONN_REMOTE_BUSY, &chan->conn_state);
}

static void l2cap_move_done(struct l2cap_chan *chan)
{
	u8 move_role = chan->move_role;
	BT_DBG("chan %p", chan);

	chan->move_state = L2CAP_MOVE_STABLE;
	chan->move_role = L2CAP_MOVE_ROLE_NONE;

	if (chan->mode != L2CAP_MODE_ERTM)
		return;

	switch (move_role) {
	case L2CAP_MOVE_ROLE_INITIATOR:
		l2cap_tx(chan, NULL, NULL, L2CAP_EV_EXPLICIT_POLL);
		chan->rx_state = L2CAP_RX_STATE_WAIT_F;
		break;
	case L2CAP_MOVE_ROLE_RESPONDER:
		chan->rx_state = L2CAP_RX_STATE_WAIT_P;
		break;
	}
}

static void l2cap_chan_ready(struct l2cap_chan *chan)
{
	/* This clears all conf flags, including CONF_NOT_COMPLETE */
	chan->conf_state = 0;
	__clear_chan_timer(chan);

	chan->state = BT_CONNECTED;

	chan->ops->ready(chan);
}

static void l2cap_start_connection(struct l2cap_chan *chan)
{
	if (__amp_capable(chan)) {
		BT_DBG("chan %p AMP capable: discover AMPs", chan);
		a2mp_discover_amp(chan);
	} else {
		l2cap_send_conn_req(chan);
	}
}

static void l2cap_do_start(struct l2cap_chan *chan)
{
	struct l2cap_conn *conn = chan->conn;

	if (conn->hcon->type == LE_LINK) {
		l2cap_chan_ready(chan);
		return;
	}

	if (conn->info_state & L2CAP_INFO_FEAT_MASK_REQ_SENT) {
		if (!(conn->info_state & L2CAP_INFO_FEAT_MASK_REQ_DONE))
			return;

		if (l2cap_chan_check_security(chan) &&
		    __l2cap_no_conn_pending(chan)) {
			l2cap_start_connection(chan);
		}
	} else {
		struct l2cap_info_req req;
		req.type = __constant_cpu_to_le16(L2CAP_IT_FEAT_MASK);

		conn->info_state |= L2CAP_INFO_FEAT_MASK_REQ_SENT;
		conn->info_ident = l2cap_get_ident(conn);

		schedule_delayed_work(&conn->info_timer, L2CAP_INFO_TIMEOUT);

		l2cap_send_cmd(conn, conn->info_ident, L2CAP_INFO_REQ,
			       sizeof(req), &req);
	}
}

static inline int l2cap_mode_supported(__u8 mode, __u32 feat_mask)
{
	u32 local_feat_mask = l2cap_feat_mask;
	if (!disable_ertm)
		local_feat_mask |= L2CAP_FEAT_ERTM | L2CAP_FEAT_STREAMING;

	switch (mode) {
	case L2CAP_MODE_ERTM:
		return L2CAP_FEAT_ERTM & feat_mask & local_feat_mask;
	case L2CAP_MODE_STREAMING:
		return L2CAP_FEAT_STREAMING & feat_mask & local_feat_mask;
	default:
		return 0x00;
	}
}

static void l2cap_send_disconn_req(struct l2cap_conn *conn,
				   struct l2cap_chan *chan, int err)
{
	struct sock *sk = chan->sk;
	struct l2cap_disconn_req req;

	if (!conn)
		return;

	if (chan->mode == L2CAP_MODE_ERTM && chan->state == BT_CONNECTED) {
		__clear_retrans_timer(chan);
		__clear_monitor_timer(chan);
		__clear_ack_timer(chan);
	}

	if (chan->chan_type == L2CAP_CHAN_CONN_FIX_A2MP) {
		l2cap_state_change(chan, BT_DISCONN);
		return;
	}

	req.dcid = cpu_to_le16(chan->dcid);
	req.scid = cpu_to_le16(chan->scid);
	l2cap_send_cmd(conn, l2cap_get_ident(conn), L2CAP_DISCONN_REQ,
		       sizeof(req), &req);

	lock_sock(sk);
	__l2cap_state_change(chan, BT_DISCONN);
	__l2cap_chan_set_err(chan, err);
	release_sock(sk);
}

/* ---- L2CAP connections ---- */
static void l2cap_conn_start(struct l2cap_conn *conn)
{
	struct l2cap_chan *chan, *tmp;

	BT_DBG("conn %p", conn);

	mutex_lock(&conn->chan_lock);

	list_for_each_entry_safe(chan, tmp, &conn->chan_l, list) {
		struct sock *sk = chan->sk;

		l2cap_chan_lock(chan);

		if (chan->chan_type != L2CAP_CHAN_CONN_ORIENTED) {
			l2cap_chan_unlock(chan);
			continue;
		}

		if (chan->state == BT_CONNECT) {
			if (!l2cap_chan_check_security(chan) ||
			    !__l2cap_no_conn_pending(chan)) {
				l2cap_chan_unlock(chan);
				continue;
			}

			if (!l2cap_mode_supported(chan->mode, conn->feat_mask)
			    && test_bit(CONF_STATE2_DEVICE,
					&chan->conf_state)) {
				l2cap_chan_close(chan, ECONNRESET);
				l2cap_chan_unlock(chan);
				continue;
			}

			l2cap_start_connection(chan);

		} else if (chan->state == BT_CONNECT2) {
			struct l2cap_conn_rsp rsp;
			char buf[128];
			rsp.scid = cpu_to_le16(chan->dcid);
			rsp.dcid = cpu_to_le16(chan->scid);

			if (l2cap_chan_check_security(chan)) {
				lock_sock(sk);
				if (test_bit(BT_SK_DEFER_SETUP,
					     &bt_sk(sk)->flags)) {
					rsp.result = __constant_cpu_to_le16(L2CAP_CR_PEND);
					rsp.status = __constant_cpu_to_le16(L2CAP_CS_AUTHOR_PEND);
					chan->ops->defer(chan);

				} else {
					__l2cap_state_change(chan, BT_CONFIG);
					rsp.result = __constant_cpu_to_le16(L2CAP_CR_SUCCESS);
					rsp.status = __constant_cpu_to_le16(L2CAP_CS_NO_INFO);
				}
				release_sock(sk);
			} else {
				rsp.result = __constant_cpu_to_le16(L2CAP_CR_PEND);
				rsp.status = __constant_cpu_to_le16(L2CAP_CS_AUTHEN_PEND);
			}

			l2cap_send_cmd(conn, chan->ident, L2CAP_CONN_RSP,
				       sizeof(rsp), &rsp);

			if (test_bit(CONF_REQ_SENT, &chan->conf_state) ||
			    rsp.result != L2CAP_CR_SUCCESS) {
				l2cap_chan_unlock(chan);
				continue;
			}

			set_bit(CONF_REQ_SENT, &chan->conf_state);
			l2cap_send_cmd(conn, l2cap_get_ident(conn), L2CAP_CONF_REQ,
				       l2cap_build_conf_req(chan, buf), buf);
			chan->num_conf_req++;
		}

		l2cap_chan_unlock(chan);
	}

	mutex_unlock(&conn->chan_lock);
}

/* Find socket with cid and source/destination bdaddr.
 * Returns closest match, locked.
 */
static struct l2cap_chan *l2cap_global_chan_by_scid(int state, u16 cid,
						    bdaddr_t *src,
						    bdaddr_t *dst)
{
	struct l2cap_chan *c, *c1 = NULL;

	read_lock(&chan_list_lock);

	list_for_each_entry(c, &chan_list, global_l) {
		struct sock *sk = c->sk;

		if (state && c->state != state)
			continue;

		if (c->scid == cid) {
			int src_match, dst_match;
			int src_any, dst_any;

			/* Exact match. */
			src_match = !bacmp(&bt_sk(sk)->src, src);
			dst_match = !bacmp(&bt_sk(sk)->dst, dst);
			if (src_match && dst_match) {
				read_unlock(&chan_list_lock);
				return c;
			}

			/* Closest match */
			src_any = !bacmp(&bt_sk(sk)->src, BDADDR_ANY);
			dst_any = !bacmp(&bt_sk(sk)->dst, BDADDR_ANY);
			if ((src_match && dst_any) || (src_any && dst_match) ||
			    (src_any && dst_any))
				c1 = c;
		}
	}

	read_unlock(&chan_list_lock);

	return c1;
}

static void l2cap_le_conn_ready(struct l2cap_conn *conn)
{
	struct sock *parent, *sk;
	struct l2cap_chan *chan, *pchan;

	BT_DBG("");

	/* Check if we have socket listening on cid */
	pchan = l2cap_global_chan_by_scid(BT_LISTEN, L2CAP_CID_LE_DATA,
					  conn->src, conn->dst);
	if (!pchan)
		return;

	parent = pchan->sk;

	lock_sock(parent);

	chan = pchan->ops->new_connection(pchan);
	if (!chan)
		goto clean;

	sk = chan->sk;

	hci_conn_hold(conn->hcon);
	conn->hcon->disc_timeout = HCI_DISCONN_TIMEOUT;

	bacpy(&bt_sk(sk)->src, conn->src);
	bacpy(&bt_sk(sk)->dst, conn->dst);

	l2cap_chan_add(conn, chan);

	l2cap_chan_ready(chan);

clean:
	release_sock(parent);
}

static void l2cap_conn_ready(struct l2cap_conn *conn)
{
	struct l2cap_chan *chan;
	struct hci_conn *hcon = conn->hcon;

	BT_DBG("conn %p", conn);

	if (!hcon->out && hcon->type == LE_LINK)
		l2cap_le_conn_ready(conn);

	if (hcon->out && hcon->type == LE_LINK)
		smp_conn_security(hcon, hcon->pending_sec_level);

	mutex_lock(&conn->chan_lock);

	list_for_each_entry(chan, &conn->chan_l, list) {

		l2cap_chan_lock(chan);

		if (chan->chan_type == L2CAP_CHAN_CONN_FIX_A2MP) {
			l2cap_chan_unlock(chan);
			continue;
		}

		if (hcon->type == LE_LINK) {
			if (smp_conn_security(hcon, chan->sec_level))
				l2cap_chan_ready(chan);

		} else if (chan->chan_type != L2CAP_CHAN_CONN_ORIENTED) {
			struct sock *sk = chan->sk;
			__clear_chan_timer(chan);
			lock_sock(sk);
			__l2cap_state_change(chan, BT_CONNECTED);
			sk->sk_state_change(sk);
			release_sock(sk);

		} else if (chan->state == BT_CONNECT)
			l2cap_do_start(chan);

		l2cap_chan_unlock(chan);
	}

	mutex_unlock(&conn->chan_lock);
}

/* Notify sockets that we cannot guaranty reliability anymore */
static void l2cap_conn_unreliable(struct l2cap_conn *conn, int err)
{
	struct l2cap_chan *chan;

	BT_DBG("conn %p", conn);

	mutex_lock(&conn->chan_lock);

	list_for_each_entry(chan, &conn->chan_l, list) {
		if (test_bit(FLAG_FORCE_RELIABLE, &chan->flags))
			l2cap_chan_set_err(chan, err);
	}

	mutex_unlock(&conn->chan_lock);
}

static void l2cap_info_timeout(struct work_struct *work)
{
	struct l2cap_conn *conn = container_of(work, struct l2cap_conn,
					       info_timer.work);

	conn->info_state |= L2CAP_INFO_FEAT_MASK_REQ_DONE;
	conn->info_ident = 0;

	l2cap_conn_start(conn);
}

static void l2cap_conn_del(struct hci_conn *hcon, int err)
{
	struct l2cap_conn *conn = hcon->l2cap_data;
	struct l2cap_chan *chan, *l;

	if (!conn)
		return;

	BT_DBG("hcon %p conn %p, err %d", hcon, conn, err);

	kfree_skb(conn->rx_skb);

	mutex_lock(&conn->chan_lock);

	/* Kill channels */
	list_for_each_entry_safe(chan, l, &conn->chan_l, list) {
		l2cap_chan_hold(chan);
		l2cap_chan_lock(chan);

		l2cap_chan_del(chan, err);

		l2cap_chan_unlock(chan);

		chan->ops->close(chan);
		l2cap_chan_put(chan);
	}

	mutex_unlock(&conn->chan_lock);

	hci_chan_del(conn->hchan);

	if (conn->info_state & L2CAP_INFO_FEAT_MASK_REQ_SENT)
		cancel_delayed_work_sync(&conn->info_timer);

	if (test_and_clear_bit(HCI_CONN_LE_SMP_PEND, &hcon->flags)) {
		cancel_delayed_work_sync(&conn->security_timer);
		smp_chan_destroy(conn);
	}

	hcon->l2cap_data = NULL;
	kfree(conn);
}

static void security_timeout(struct work_struct *work)
{
	struct l2cap_conn *conn = container_of(work, struct l2cap_conn,
					       security_timer.work);

	BT_DBG("conn %p", conn);

	if (test_and_clear_bit(HCI_CONN_LE_SMP_PEND, &conn->hcon->flags)) {
		smp_chan_destroy(conn);
		l2cap_conn_del(conn->hcon, ETIMEDOUT);
	}
}

static struct l2cap_conn *l2cap_conn_add(struct hci_conn *hcon, u8 status)
{
	struct l2cap_conn *conn = hcon->l2cap_data;
	struct hci_chan *hchan;

	if (conn || status)
		return conn;

	hchan = hci_chan_create(hcon);
	if (!hchan)
		return NULL;

	conn = kzalloc(sizeof(struct l2cap_conn), GFP_KERNEL);
	if (!conn) {
		hci_chan_del(hchan);
		return NULL;
	}

	hcon->l2cap_data = conn;
	conn->hcon = hcon;
	conn->hchan = hchan;

	BT_DBG("hcon %p conn %p hchan %p", hcon, conn, hchan);

	switch (hcon->type) {
	case AMP_LINK:
		conn->mtu = hcon->hdev->block_mtu;
		break;

	case LE_LINK:
		if (hcon->hdev->le_mtu) {
			conn->mtu = hcon->hdev->le_mtu;
			break;
		}
		/* fall through */

	default:
		conn->mtu = hcon->hdev->acl_mtu;
		break;
	}

	conn->src = &hcon->hdev->bdaddr;
	conn->dst = &hcon->dst;

	conn->feat_mask = 0;

	spin_lock_init(&conn->lock);
	mutex_init(&conn->chan_lock);

	INIT_LIST_HEAD(&conn->chan_l);

	if (hcon->type == LE_LINK)
		INIT_DELAYED_WORK(&conn->security_timer, security_timeout);
	else
		INIT_DELAYED_WORK(&conn->info_timer, l2cap_info_timeout);

	conn->disc_reason = HCI_ERROR_REMOTE_USER_TERM;

	return conn;
}

/* ---- Socket interface ---- */

/* Find socket with psm and source / destination bdaddr.
 * Returns closest match.
 */
static struct l2cap_chan *l2cap_global_chan_by_psm(int state, __le16 psm,
						   bdaddr_t *src,
						   bdaddr_t *dst)
{
	struct l2cap_chan *c, *c1 = NULL;

	read_lock(&chan_list_lock);

	list_for_each_entry(c, &chan_list, global_l) {
		struct sock *sk = c->sk;

		if (state && c->state != state)
			continue;

		if (c->psm == psm) {
			int src_match, dst_match;
			int src_any, dst_any;

			/* Exact match. */
			src_match = !bacmp(&bt_sk(sk)->src, src);
			dst_match = !bacmp(&bt_sk(sk)->dst, dst);
			if (src_match && dst_match) {
				read_unlock(&chan_list_lock);
				return c;
			}

			/* Closest match */
			src_any = !bacmp(&bt_sk(sk)->src, BDADDR_ANY);
			dst_any = !bacmp(&bt_sk(sk)->dst, BDADDR_ANY);
			if ((src_match && dst_any) || (src_any && dst_match) ||
			    (src_any && dst_any))
				c1 = c;
		}
	}

	read_unlock(&chan_list_lock);

	return c1;
}

int l2cap_chan_connect(struct l2cap_chan *chan, __le16 psm, u16 cid,
		       bdaddr_t *dst, u8 dst_type)
{
	struct sock *sk = chan->sk;
	bdaddr_t *src = &bt_sk(sk)->src;
	struct l2cap_conn *conn;
	struct hci_conn *hcon;
	struct hci_dev *hdev;
	__u8 auth_type;
	int err;

	BT_DBG("%pMR -> %pMR (type %u) psm 0x%2.2x", src, dst,
	       dst_type, __le16_to_cpu(psm));

	hdev = hci_get_route(dst, src);
	if (!hdev)
		return -EHOSTUNREACH;

	hci_dev_lock(hdev);

	l2cap_chan_lock(chan);

	/* PSM must be odd and lsb of upper byte must be 0 */
	if ((__le16_to_cpu(psm) & 0x0101) != 0x0001 && !cid &&
	    chan->chan_type != L2CAP_CHAN_RAW) {
		err = -EINVAL;
		goto done;
	}

	if (chan->chan_type == L2CAP_CHAN_CONN_ORIENTED && !(psm || cid)) {
		err = -EINVAL;
		goto done;
	}

	switch (chan->mode) {
	case L2CAP_MODE_BASIC:
		break;
	case L2CAP_MODE_ERTM:
	case L2CAP_MODE_STREAMING:
		if (!disable_ertm)
			break;
		/* fall through */
	default:
		err = -ENOTSUPP;
		goto done;
	}

	switch (chan->state) {
	case BT_CONNECT:
	case BT_CONNECT2:
	case BT_CONFIG:
		/* Already connecting */
		err = 0;
		goto done;

	case BT_CONNECTED:
		/* Already connected */
		err = -EISCONN;
		goto done;

	case BT_OPEN:
	case BT_BOUND:
		/* Can connect */
		break;

	default:
		err = -EBADFD;
		goto done;
	}

	/* Set destination address and psm */
	lock_sock(sk);
	bacpy(&bt_sk(sk)->dst, dst);
	release_sock(sk);

	chan->psm = psm;
	chan->dcid = cid;

	auth_type = l2cap_get_auth_type(chan);

	if (chan->dcid == L2CAP_CID_LE_DATA)
		hcon = hci_connect(hdev, LE_LINK, dst, dst_type,
				   chan->sec_level, auth_type);
	else
		hcon = hci_connect(hdev, ACL_LINK, dst, dst_type,
				   chan->sec_level, auth_type);

	if (IS_ERR(hcon)) {
		err = PTR_ERR(hcon);
		goto done;
	}

	conn = l2cap_conn_add(hcon, 0);
	if (!conn) {
		hci_conn_put(hcon);
		err = -ENOMEM;
		goto done;
	}

	if (hcon->type == LE_LINK) {
		err = 0;

		if (!list_empty(&conn->chan_l)) {
			err = -EBUSY;
			hci_conn_put(hcon);
		}

		if (err)
			goto done;
	}

	/* Update source addr of the socket */
	bacpy(src, conn->src);

	l2cap_chan_unlock(chan);
	l2cap_chan_add(conn, chan);
	l2cap_chan_lock(chan);

	l2cap_state_change(chan, BT_CONNECT);
	__set_chan_timer(chan, sk->sk_sndtimeo);

	if (hcon->state == BT_CONNECTED) {
		if (chan->chan_type != L2CAP_CHAN_CONN_ORIENTED) {
			__clear_chan_timer(chan);
			if (l2cap_chan_check_security(chan))
				l2cap_state_change(chan, BT_CONNECTED);
		} else
			l2cap_do_start(chan);
	}

	err = 0;

done:
	l2cap_chan_unlock(chan);
	hci_dev_unlock(hdev);
	hci_dev_put(hdev);
	return err;
}

int __l2cap_wait_ack(struct sock *sk)
{
	struct l2cap_chan *chan = l2cap_pi(sk)->chan;
	DECLARE_WAITQUEUE(wait, current);
	int err = 0;
	int timeo = HZ/5;

	add_wait_queue(sk_sleep(sk), &wait);
	set_current_state(TASK_INTERRUPTIBLE);
	while (chan->unacked_frames > 0 && chan->conn) {
		if (!timeo)
			timeo = HZ/5;

		if (signal_pending(current)) {
			err = sock_intr_errno(timeo);
			break;
		}

		release_sock(sk);
		timeo = schedule_timeout(timeo);
		lock_sock(sk);
		set_current_state(TASK_INTERRUPTIBLE);

		err = sock_error(sk);
		if (err)
			break;
	}
	set_current_state(TASK_RUNNING);
	remove_wait_queue(sk_sleep(sk), &wait);
	return err;
}

static void l2cap_monitor_timeout(struct work_struct *work)
{
	struct l2cap_chan *chan = container_of(work, struct l2cap_chan,
					       monitor_timer.work);

	BT_DBG("chan %p", chan);

	l2cap_chan_lock(chan);

	if (!chan->conn) {
		l2cap_chan_unlock(chan);
		l2cap_chan_put(chan);
		return;
	}

	l2cap_tx(chan, NULL, NULL, L2CAP_EV_MONITOR_TO);

	l2cap_chan_unlock(chan);
	l2cap_chan_put(chan);
}

static void l2cap_retrans_timeout(struct work_struct *work)
{
	struct l2cap_chan *chan = container_of(work, struct l2cap_chan,
					       retrans_timer.work);

	BT_DBG("chan %p", chan);

	l2cap_chan_lock(chan);

	if (!chan->conn) {
		l2cap_chan_unlock(chan);
		l2cap_chan_put(chan);
		return;
	}

	l2cap_tx(chan, NULL, NULL, L2CAP_EV_RETRANS_TO);
	l2cap_chan_unlock(chan);
	l2cap_chan_put(chan);
}

static void l2cap_streaming_send(struct l2cap_chan *chan,
				 struct sk_buff_head *skbs)
{
	struct sk_buff *skb;
	struct l2cap_ctrl *control;

	BT_DBG("chan %p, skbs %p", chan, skbs);

	if (__chan_is_moving(chan))
		return;

	skb_queue_splice_tail_init(skbs, &chan->tx_q);

	while (!skb_queue_empty(&chan->tx_q)) {

		skb = skb_dequeue(&chan->tx_q);

		bt_cb(skb)->control.retries = 1;
		control = &bt_cb(skb)->control;

		control->reqseq = 0;
		control->txseq = chan->next_tx_seq;

		__pack_control(chan, control, skb);

		if (chan->fcs == L2CAP_FCS_CRC16) {
			u16 fcs = crc16(0, (u8 *) skb->data, skb->len);
			put_unaligned_le16(fcs, skb_put(skb, L2CAP_FCS_SIZE));
		}

		l2cap_do_send(chan, skb);

		BT_DBG("Sent txseq %u", control->txseq);

		chan->next_tx_seq = __next_seq(chan, chan->next_tx_seq);
		chan->frames_sent++;
	}
}

static int l2cap_ertm_send(struct l2cap_chan *chan)
{
	struct sk_buff *skb, *tx_skb;
	struct l2cap_ctrl *control;
	int sent = 0;

	BT_DBG("chan %p", chan);

	if (chan->state != BT_CONNECTED)
		return -ENOTCONN;

	if (test_bit(CONN_REMOTE_BUSY, &chan->conn_state))
		return 0;

	if (__chan_is_moving(chan))
		return 0;

	while (chan->tx_send_head &&
	       chan->unacked_frames < chan->remote_tx_win &&
	       chan->tx_state == L2CAP_TX_STATE_XMIT) {

		skb = chan->tx_send_head;

		bt_cb(skb)->control.retries = 1;
		control = &bt_cb(skb)->control;

		if (test_and_clear_bit(CONN_SEND_FBIT, &chan->conn_state))
			control->final = 1;

		control->reqseq = chan->buffer_seq;
		chan->last_acked_seq = chan->buffer_seq;
		control->txseq = chan->next_tx_seq;

		__pack_control(chan, control, skb);

		if (chan->fcs == L2CAP_FCS_CRC16) {
			u16 fcs = crc16(0, (u8 *) skb->data, skb->len);
			put_unaligned_le16(fcs, skb_put(skb, L2CAP_FCS_SIZE));
		}

		/* Clone after data has been modified. Data is assumed to be
		   read-only (for locking purposes) on cloned sk_buffs.
		 */
		tx_skb = skb_clone(skb, GFP_KERNEL);

		if (!tx_skb)
			break;

		__set_retrans_timer(chan);

		chan->next_tx_seq = __next_seq(chan, chan->next_tx_seq);
		chan->unacked_frames++;
		chan->frames_sent++;
		sent++;

		if (skb_queue_is_last(&chan->tx_q, skb))
			chan->tx_send_head = NULL;
		else
			chan->tx_send_head = skb_queue_next(&chan->tx_q, skb);

		l2cap_do_send(chan, tx_skb);
		BT_DBG("Sent txseq %u", control->txseq);
	}

	BT_DBG("Sent %d, %u unacked, %u in ERTM queue", sent,
	       chan->unacked_frames, skb_queue_len(&chan->tx_q));

	return sent;
}

static void l2cap_ertm_resend(struct l2cap_chan *chan)
{
	struct l2cap_ctrl control;
	struct sk_buff *skb;
	struct sk_buff *tx_skb;
	u16 seq;

	BT_DBG("chan %p", chan);

	if (test_bit(CONN_REMOTE_BUSY, &chan->conn_state))
		return;

	if (__chan_is_moving(chan))
		return;

	while (chan->retrans_list.head != L2CAP_SEQ_LIST_CLEAR) {
		seq = l2cap_seq_list_pop(&chan->retrans_list);

		skb = l2cap_ertm_seq_in_queue(&chan->tx_q, seq);
		if (!skb) {
			BT_DBG("Error: Can't retransmit seq %d, frame missing",
			       seq);
			continue;
		}

		bt_cb(skb)->control.retries++;
		control = bt_cb(skb)->control;

		if (chan->max_tx != 0 &&
		    bt_cb(skb)->control.retries > chan->max_tx) {
			BT_DBG("Retry limit exceeded (%d)", chan->max_tx);
			l2cap_send_disconn_req(chan->conn, chan, ECONNRESET);
			l2cap_seq_list_clear(&chan->retrans_list);
			break;
		}

		control.reqseq = chan->buffer_seq;
		if (test_and_clear_bit(CONN_SEND_FBIT, &chan->conn_state))
			control.final = 1;
		else
			control.final = 0;

		if (skb_cloned(skb)) {
			/* Cloned sk_buffs are read-only, so we need a
			 * writeable copy
			 */
			tx_skb = skb_copy(skb, GFP_KERNEL);
		} else {
			tx_skb = skb_clone(skb, GFP_KERNEL);
		}

		if (!tx_skb) {
			l2cap_seq_list_clear(&chan->retrans_list);
			break;
		}

		/* Update skb contents */
		if (test_bit(FLAG_EXT_CTRL, &chan->flags)) {
			put_unaligned_le32(__pack_extended_control(&control),
					   tx_skb->data + L2CAP_HDR_SIZE);
		} else {
			put_unaligned_le16(__pack_enhanced_control(&control),
					   tx_skb->data + L2CAP_HDR_SIZE);
		}

		if (chan->fcs == L2CAP_FCS_CRC16) {
			u16 fcs = crc16(0, (u8 *) tx_skb->data, tx_skb->len);
			put_unaligned_le16(fcs, skb_put(tx_skb,
							L2CAP_FCS_SIZE));
		}

		l2cap_do_send(chan, tx_skb);

		BT_DBG("Resent txseq %d", control.txseq);

		chan->last_acked_seq = chan->buffer_seq;
	}
}

static void l2cap_retransmit(struct l2cap_chan *chan,
			     struct l2cap_ctrl *control)
{
	BT_DBG("chan %p, control %p", chan, control);

	l2cap_seq_list_append(&chan->retrans_list, control->reqseq);
	l2cap_ertm_resend(chan);
}

static void l2cap_retransmit_all(struct l2cap_chan *chan,
				 struct l2cap_ctrl *control)
{
	struct sk_buff *skb;

	BT_DBG("chan %p, control %p", chan, control);

	if (control->poll)
		set_bit(CONN_SEND_FBIT, &chan->conn_state);

	l2cap_seq_list_clear(&chan->retrans_list);

	if (test_bit(CONN_REMOTE_BUSY, &chan->conn_state))
		return;

	if (chan->unacked_frames) {
		skb_queue_walk(&chan->tx_q, skb) {
			if (bt_cb(skb)->control.txseq == control->reqseq ||
			    skb == chan->tx_send_head)
				break;
		}

		skb_queue_walk_from(&chan->tx_q, skb) {
			if (skb == chan->tx_send_head)
				break;

			l2cap_seq_list_append(&chan->retrans_list,
					      bt_cb(skb)->control.txseq);
		}

		l2cap_ertm_resend(chan);
	}
}

static void l2cap_send_ack(struct l2cap_chan *chan)
{
	struct l2cap_ctrl control;
	u16 frames_to_ack = __seq_offset(chan, chan->buffer_seq,
					 chan->last_acked_seq);
	int threshold;

	BT_DBG("chan %p last_acked_seq %d buffer_seq %d",
	       chan, chan->last_acked_seq, chan->buffer_seq);

	memset(&control, 0, sizeof(control));
	control.sframe = 1;

	if (test_bit(CONN_LOCAL_BUSY, &chan->conn_state) &&
	    chan->rx_state == L2CAP_RX_STATE_RECV) {
		__clear_ack_timer(chan);
		control.super = L2CAP_SUPER_RNR;
		control.reqseq = chan->buffer_seq;
		l2cap_send_sframe(chan, &control);
	} else {
		if (!test_bit(CONN_REMOTE_BUSY, &chan->conn_state)) {
			l2cap_ertm_send(chan);
			/* If any i-frames were sent, they included an ack */
			if (chan->buffer_seq == chan->last_acked_seq)
				frames_to_ack = 0;
		}

		/* Ack now if the window is 3/4ths full.
		 * Calculate without mul or div
		 */
		threshold = chan->ack_win;
		threshold += threshold << 1;
		threshold >>= 2;

		BT_DBG("frames_to_ack %u, threshold %d", frames_to_ack,
		       threshold);

		if (frames_to_ack >= threshold) {
			__clear_ack_timer(chan);
			control.super = L2CAP_SUPER_RR;
			control.reqseq = chan->buffer_seq;
			l2cap_send_sframe(chan, &control);
			frames_to_ack = 0;
		}

		if (frames_to_ack)
			__set_ack_timer(chan);
	}
}

static inline int l2cap_skbuff_fromiovec(struct l2cap_chan *chan,
					 struct msghdr *msg, int len,
					 int count, struct sk_buff *skb)
{
	struct l2cap_conn *conn = chan->conn;
	struct sk_buff **frag;
	int sent = 0;

	if (memcpy_fromiovec(skb_put(skb, count), msg->msg_iov, count))
		return -EFAULT;

	sent += count;
	len  -= count;

	/* Continuation fragments (no L2CAP header) */
	frag = &skb_shinfo(skb)->frag_list;
	while (len) {
		struct sk_buff *tmp;

		count = min_t(unsigned int, conn->mtu, len);

		tmp = chan->ops->alloc_skb(chan, count,
					   msg->msg_flags & MSG_DONTWAIT);
		if (IS_ERR(tmp))
			return PTR_ERR(tmp);

		*frag = tmp;

		if (memcpy_fromiovec(skb_put(*frag, count), msg->msg_iov, count))
			return -EFAULT;

		(*frag)->priority = skb->priority;

		sent += count;
		len  -= count;

		skb->len += (*frag)->len;
		skb->data_len += (*frag)->len;

		frag = &(*frag)->next;
	}

	return sent;
}

static struct sk_buff *l2cap_create_connless_pdu(struct l2cap_chan *chan,
						 struct msghdr *msg, size_t len,
						 u32 priority)
{
	struct l2cap_conn *conn = chan->conn;
	struct sk_buff *skb;
	int err, count, hlen = L2CAP_HDR_SIZE + L2CAP_PSMLEN_SIZE;
	struct l2cap_hdr *lh;

	BT_DBG("chan %p len %zu priority %u", chan, len, priority);

	count = min_t(unsigned int, (conn->mtu - hlen), len);

	skb = chan->ops->alloc_skb(chan, count + hlen,
				   msg->msg_flags & MSG_DONTWAIT);
	if (IS_ERR(skb))
		return skb;

	skb->priority = priority;

	/* Create L2CAP header */
	lh = (struct l2cap_hdr *) skb_put(skb, L2CAP_HDR_SIZE);
	lh->cid = cpu_to_le16(chan->dcid);
	lh->len = cpu_to_le16(len + L2CAP_PSMLEN_SIZE);
	put_unaligned(chan->psm, skb_put(skb, L2CAP_PSMLEN_SIZE));

	err = l2cap_skbuff_fromiovec(chan, msg, len, count, skb);
	if (unlikely(err < 0)) {
		kfree_skb(skb);
		return ERR_PTR(err);
	}
	return skb;
}

static struct sk_buff *l2cap_create_basic_pdu(struct l2cap_chan *chan,
					      struct msghdr *msg, size_t len,
					      u32 priority)
{
	struct l2cap_conn *conn = chan->conn;
	struct sk_buff *skb;
	int err, count;
	struct l2cap_hdr *lh;

	BT_DBG("chan %p len %zu", chan, len);

	count = min_t(unsigned int, (conn->mtu - L2CAP_HDR_SIZE), len);

	skb = chan->ops->alloc_skb(chan, count + L2CAP_HDR_SIZE,
				   msg->msg_flags & MSG_DONTWAIT);
	if (IS_ERR(skb))
		return skb;

	skb->priority = priority;

	/* Create L2CAP header */
	lh = (struct l2cap_hdr *) skb_put(skb, L2CAP_HDR_SIZE);
	lh->cid = cpu_to_le16(chan->dcid);
	lh->len = cpu_to_le16(len);

	err = l2cap_skbuff_fromiovec(chan, msg, len, count, skb);
	if (unlikely(err < 0)) {
		kfree_skb(skb);
		return ERR_PTR(err);
	}
	return skb;
}

static struct sk_buff *l2cap_create_iframe_pdu(struct l2cap_chan *chan,
					       struct msghdr *msg, size_t len,
					       u16 sdulen)
{
	struct l2cap_conn *conn = chan->conn;
	struct sk_buff *skb;
	int err, count, hlen;
	struct l2cap_hdr *lh;

	BT_DBG("chan %p len %zu", chan, len);

	if (!conn)
		return ERR_PTR(-ENOTCONN);

	hlen = __ertm_hdr_size(chan);

	if (sdulen)
		hlen += L2CAP_SDULEN_SIZE;

	if (chan->fcs == L2CAP_FCS_CRC16)
		hlen += L2CAP_FCS_SIZE;

	count = min_t(unsigned int, (conn->mtu - hlen), len);

	skb = chan->ops->alloc_skb(chan, count + hlen,
				   msg->msg_flags & MSG_DONTWAIT);
	if (IS_ERR(skb))
		return skb;

	/* Create L2CAP header */
	lh = (struct l2cap_hdr *) skb_put(skb, L2CAP_HDR_SIZE);
	lh->cid = cpu_to_le16(chan->dcid);
	lh->len = cpu_to_le16(len + (hlen - L2CAP_HDR_SIZE));

	/* Control header is populated later */
	if (test_bit(FLAG_EXT_CTRL, &chan->flags))
		put_unaligned_le32(0, skb_put(skb, L2CAP_EXT_CTRL_SIZE));
	else
		put_unaligned_le16(0, skb_put(skb, L2CAP_ENH_CTRL_SIZE));

	if (sdulen)
		put_unaligned_le16(sdulen, skb_put(skb, L2CAP_SDULEN_SIZE));

	err = l2cap_skbuff_fromiovec(chan, msg, len, count, skb);
	if (unlikely(err < 0)) {
		kfree_skb(skb);
		return ERR_PTR(err);
	}

	bt_cb(skb)->control.fcs = chan->fcs;
	bt_cb(skb)->control.retries = 0;
	return skb;
}

static int l2cap_segment_sdu(struct l2cap_chan *chan,
			     struct sk_buff_head *seg_queue,
			     struct msghdr *msg, size_t len)
{
	struct sk_buff *skb;
	u16 sdu_len;
	size_t pdu_len;
	u8 sar;

	BT_DBG("chan %p, msg %p, len %zu", chan, msg, len);

	/* It is critical that ERTM PDUs fit in a single HCI fragment,
	 * so fragmented skbs are not used.  The HCI layer's handling
	 * of fragmented skbs is not compatible with ERTM's queueing.
	 */

	/* PDU size is derived from the HCI MTU */
	pdu_len = chan->conn->mtu;

	/* Constrain PDU size for BR/EDR connections */
	if (!chan->hs_hcon)
		pdu_len = min_t(size_t, pdu_len, L2CAP_BREDR_MAX_PAYLOAD);

	/* Adjust for largest possible L2CAP overhead. */
	if (chan->fcs)
		pdu_len -= L2CAP_FCS_SIZE;

	pdu_len -= __ertm_hdr_size(chan);

	/* Remote device may have requested smaller PDUs */
	pdu_len = min_t(size_t, pdu_len, chan->remote_mps);

	if (len <= pdu_len) {
		sar = L2CAP_SAR_UNSEGMENTED;
		sdu_len = 0;
		pdu_len = len;
	} else {
		sar = L2CAP_SAR_START;
		sdu_len = len;
		pdu_len -= L2CAP_SDULEN_SIZE;
	}

	while (len > 0) {
		skb = l2cap_create_iframe_pdu(chan, msg, pdu_len, sdu_len);

		if (IS_ERR(skb)) {
			__skb_queue_purge(seg_queue);
			return PTR_ERR(skb);
		}

		bt_cb(skb)->control.sar = sar;
		__skb_queue_tail(seg_queue, skb);

		len -= pdu_len;
		if (sdu_len) {
			sdu_len = 0;
			pdu_len += L2CAP_SDULEN_SIZE;
		}

		if (len <= pdu_len) {
			sar = L2CAP_SAR_END;
			pdu_len = len;
		} else {
			sar = L2CAP_SAR_CONTINUE;
		}
	}

	return 0;
}

int l2cap_chan_send(struct l2cap_chan *chan, struct msghdr *msg, size_t len,
		    u32 priority)
{
	struct sk_buff *skb;
	int err;
	struct sk_buff_head seg_queue;

	/* Connectionless channel */
	if (chan->chan_type == L2CAP_CHAN_CONN_LESS) {
		skb = l2cap_create_connless_pdu(chan, msg, len, priority);
		if (IS_ERR(skb))
			return PTR_ERR(skb);

		l2cap_do_send(chan, skb);
		return len;
	}

	switch (chan->mode) {
	case L2CAP_MODE_BASIC:
		/* Check outgoing MTU */
		if (len > chan->omtu)
			return -EMSGSIZE;

		/* Create a basic PDU */
		skb = l2cap_create_basic_pdu(chan, msg, len, priority);
		if (IS_ERR(skb))
			return PTR_ERR(skb);

		l2cap_do_send(chan, skb);
		err = len;
		break;

	case L2CAP_MODE_ERTM:
	case L2CAP_MODE_STREAMING:
		/* Check outgoing MTU */
		if (len > chan->omtu) {
			err = -EMSGSIZE;
			break;
		}

		__skb_queue_head_init(&seg_queue);

		/* Do segmentation before calling in to the state machine,
		 * since it's possible to block while waiting for memory
		 * allocation.
		 */
		err = l2cap_segment_sdu(chan, &seg_queue, msg, len);

		/* The channel could have been closed while segmenting,
		 * check that it is still connected.
		 */
		if (chan->state != BT_CONNECTED) {
			__skb_queue_purge(&seg_queue);
			err = -ENOTCONN;
		}

		if (err)
			break;

		if (chan->mode == L2CAP_MODE_ERTM)
			l2cap_tx(chan, NULL, &seg_queue, L2CAP_EV_DATA_REQUEST);
		else
			l2cap_streaming_send(chan, &seg_queue);

		err = len;

		/* If the skbs were not queued for sending, they'll still be in
		 * seg_queue and need to be purged.
		 */
		__skb_queue_purge(&seg_queue);
		break;

	default:
		BT_DBG("bad state %1.1x", chan->mode);
		err = -EBADFD;
	}

	return err;
}

static void l2cap_send_srej(struct l2cap_chan *chan, u16 txseq)
{
	struct l2cap_ctrl control;
	u16 seq;

	BT_DBG("chan %p, txseq %u", chan, txseq);

	memset(&control, 0, sizeof(control));
	control.sframe = 1;
	control.super = L2CAP_SUPER_SREJ;

	for (seq = chan->expected_tx_seq; seq != txseq;
	     seq = __next_seq(chan, seq)) {
		if (!l2cap_ertm_seq_in_queue(&chan->srej_q, seq)) {
			control.reqseq = seq;
			l2cap_send_sframe(chan, &control);
			l2cap_seq_list_append(&chan->srej_list, seq);
		}
	}

	chan->expected_tx_seq = __next_seq(chan, txseq);
}

static void l2cap_send_srej_tail(struct l2cap_chan *chan)
{
	struct l2cap_ctrl control;

	BT_DBG("chan %p", chan);

	if (chan->srej_list.tail == L2CAP_SEQ_LIST_CLEAR)
		return;

	memset(&control, 0, sizeof(control));
	control.sframe = 1;
	control.super = L2CAP_SUPER_SREJ;
	control.reqseq = chan->srej_list.tail;
	l2cap_send_sframe(chan, &control);
}

static void l2cap_send_srej_list(struct l2cap_chan *chan, u16 txseq)
{
	struct l2cap_ctrl control;
	u16 initial_head;
	u16 seq;

	BT_DBG("chan %p, txseq %u", chan, txseq);

	memset(&control, 0, sizeof(control));
	control.sframe = 1;
	control.super = L2CAP_SUPER_SREJ;

	/* Capture initial list head to allow only one pass through the list. */
	initial_head = chan->srej_list.head;

	do {
		seq = l2cap_seq_list_pop(&chan->srej_list);
		if (seq == txseq || seq == L2CAP_SEQ_LIST_CLEAR)
			break;

		control.reqseq = seq;
		l2cap_send_sframe(chan, &control);
		l2cap_seq_list_append(&chan->srej_list, seq);
	} while (chan->srej_list.head != initial_head);
}

static void l2cap_process_reqseq(struct l2cap_chan *chan, u16 reqseq)
{
	struct sk_buff *acked_skb;
	u16 ackseq;

	BT_DBG("chan %p, reqseq %u", chan, reqseq);

	if (chan->unacked_frames == 0 || reqseq == chan->expected_ack_seq)
		return;

	BT_DBG("expected_ack_seq %u, unacked_frames %u",
	       chan->expected_ack_seq, chan->unacked_frames);

	for (ackseq = chan->expected_ack_seq; ackseq != reqseq;
	     ackseq = __next_seq(chan, ackseq)) {

		acked_skb = l2cap_ertm_seq_in_queue(&chan->tx_q, ackseq);
		if (acked_skb) {
			skb_unlink(acked_skb, &chan->tx_q);
			kfree_skb(acked_skb);
			chan->unacked_frames--;
		}
	}

	chan->expected_ack_seq = reqseq;

	if (chan->unacked_frames == 0)
		__clear_retrans_timer(chan);

	BT_DBG("unacked_frames %u", chan->unacked_frames);
}

static void l2cap_abort_rx_srej_sent(struct l2cap_chan *chan)
{
	BT_DBG("chan %p", chan);

	chan->expected_tx_seq = chan->buffer_seq;
	l2cap_seq_list_clear(&chan->srej_list);
	skb_queue_purge(&chan->srej_q);
	chan->rx_state = L2CAP_RX_STATE_RECV;
}

static void l2cap_tx_state_xmit(struct l2cap_chan *chan,
				struct l2cap_ctrl *control,
				struct sk_buff_head *skbs, u8 event)
{
	BT_DBG("chan %p, control %p, skbs %p, event %d", chan, control, skbs,
	       event);

	switch (event) {
	case L2CAP_EV_DATA_REQUEST:
		if (chan->tx_send_head == NULL)
			chan->tx_send_head = skb_peek(skbs);

		skb_queue_splice_tail_init(skbs, &chan->tx_q);
		l2cap_ertm_send(chan);
		break;
	case L2CAP_EV_LOCAL_BUSY_DETECTED:
		BT_DBG("Enter LOCAL_BUSY");
		set_bit(CONN_LOCAL_BUSY, &chan->conn_state);

		if (chan->rx_state == L2CAP_RX_STATE_SREJ_SENT) {
			/* The SREJ_SENT state must be aborted if we are to
			 * enter the LOCAL_BUSY state.
			 */
			l2cap_abort_rx_srej_sent(chan);
		}

		l2cap_send_ack(chan);

		break;
	case L2CAP_EV_LOCAL_BUSY_CLEAR:
		BT_DBG("Exit LOCAL_BUSY");
		clear_bit(CONN_LOCAL_BUSY, &chan->conn_state);

		if (test_bit(CONN_RNR_SENT, &chan->conn_state)) {
			struct l2cap_ctrl local_control;

			memset(&local_control, 0, sizeof(local_control));
			local_control.sframe = 1;
			local_control.super = L2CAP_SUPER_RR;
			local_control.poll = 1;
			local_control.reqseq = chan->buffer_seq;
			l2cap_send_sframe(chan, &local_control);

			chan->retry_count = 1;
			__set_monitor_timer(chan);
			chan->tx_state = L2CAP_TX_STATE_WAIT_F;
		}
		break;
	case L2CAP_EV_RECV_REQSEQ_AND_FBIT:
		l2cap_process_reqseq(chan, control->reqseq);
		break;
	case L2CAP_EV_EXPLICIT_POLL:
		l2cap_send_rr_or_rnr(chan, 1);
		chan->retry_count = 1;
		__set_monitor_timer(chan);
		__clear_ack_timer(chan);
		chan->tx_state = L2CAP_TX_STATE_WAIT_F;
		break;
	case L2CAP_EV_RETRANS_TO:
		l2cap_send_rr_or_rnr(chan, 1);
		chan->retry_count = 1;
		__set_monitor_timer(chan);
		chan->tx_state = L2CAP_TX_STATE_WAIT_F;
		break;
	case L2CAP_EV_RECV_FBIT:
		/* Nothing to process */
		break;
	default:
		break;
	}
}

static void l2cap_tx_state_wait_f(struct l2cap_chan *chan,
				  struct l2cap_ctrl *control,
				  struct sk_buff_head *skbs, u8 event)
{
	BT_DBG("chan %p, control %p, skbs %p, event %d", chan, control, skbs,
	       event);

	switch (event) {
	case L2CAP_EV_DATA_REQUEST:
		if (chan->tx_send_head == NULL)
			chan->tx_send_head = skb_peek(skbs);
		/* Queue data, but don't send. */
		skb_queue_splice_tail_init(skbs, &chan->tx_q);
		break;
	case L2CAP_EV_LOCAL_BUSY_DETECTED:
		BT_DBG("Enter LOCAL_BUSY");
		set_bit(CONN_LOCAL_BUSY, &chan->conn_state);

		if (chan->rx_state == L2CAP_RX_STATE_SREJ_SENT) {
			/* The SREJ_SENT state must be aborted if we are to
			 * enter the LOCAL_BUSY state.
			 */
			l2cap_abort_rx_srej_sent(chan);
		}

		l2cap_send_ack(chan);

		break;
	case L2CAP_EV_LOCAL_BUSY_CLEAR:
		BT_DBG("Exit LOCAL_BUSY");
		clear_bit(CONN_LOCAL_BUSY, &chan->conn_state);

		if (test_bit(CONN_RNR_SENT, &chan->conn_state)) {
			struct l2cap_ctrl local_control;
			memset(&local_control, 0, sizeof(local_control));
			local_control.sframe = 1;
			local_control.super = L2CAP_SUPER_RR;
			local_control.poll = 1;
			local_control.reqseq = chan->buffer_seq;
			l2cap_send_sframe(chan, &local_control);

			chan->retry_count = 1;
			__set_monitor_timer(chan);
			chan->tx_state = L2CAP_TX_STATE_WAIT_F;
		}
		break;
	case L2CAP_EV_RECV_REQSEQ_AND_FBIT:
		l2cap_process_reqseq(chan, control->reqseq);

		/* Fall through */

	case L2CAP_EV_RECV_FBIT:
		if (control && control->final) {
			__clear_monitor_timer(chan);
			if (chan->unacked_frames > 0)
				__set_retrans_timer(chan);
			chan->retry_count = 0;
			chan->tx_state = L2CAP_TX_STATE_XMIT;
			BT_DBG("recv fbit tx_state 0x2.2%x", chan->tx_state);
		}
		break;
	case L2CAP_EV_EXPLICIT_POLL:
		/* Ignore */
		break;
	case L2CAP_EV_MONITOR_TO:
		if (chan->max_tx == 0 || chan->retry_count < chan->max_tx) {
			l2cap_send_rr_or_rnr(chan, 1);
			__set_monitor_timer(chan);
			chan->retry_count++;
		} else {
			l2cap_send_disconn_req(chan->conn, chan, ECONNABORTED);
		}
		break;
	default:
		break;
	}
}

static void l2cap_tx(struct l2cap_chan *chan, struct l2cap_ctrl *control,
		     struct sk_buff_head *skbs, u8 event)
{
	BT_DBG("chan %p, control %p, skbs %p, event %d, state %d",
	       chan, control, skbs, event, chan->tx_state);

	switch (chan->tx_state) {
	case L2CAP_TX_STATE_XMIT:
		l2cap_tx_state_xmit(chan, control, skbs, event);
		break;
	case L2CAP_TX_STATE_WAIT_F:
		l2cap_tx_state_wait_f(chan, control, skbs, event);
		break;
	default:
		/* Ignore event */
		break;
	}
}

static void l2cap_pass_to_tx(struct l2cap_chan *chan,
			     struct l2cap_ctrl *control)
{
	BT_DBG("chan %p, control %p", chan, control);
	l2cap_tx(chan, control, NULL, L2CAP_EV_RECV_REQSEQ_AND_FBIT);
}

static void l2cap_pass_to_tx_fbit(struct l2cap_chan *chan,
				  struct l2cap_ctrl *control)
{
	BT_DBG("chan %p, control %p", chan, control);
	l2cap_tx(chan, control, NULL, L2CAP_EV_RECV_FBIT);
}

/* Copy frame to all raw sockets on that connection */
static void l2cap_raw_recv(struct l2cap_conn *conn, struct sk_buff *skb)
{
	struct sk_buff *nskb;
	struct l2cap_chan *chan;

	BT_DBG("conn %p", conn);

	mutex_lock(&conn->chan_lock);

	list_for_each_entry(chan, &conn->chan_l, list) {
		struct sock *sk = chan->sk;
		if (chan->chan_type != L2CAP_CHAN_RAW)
			continue;

		/* Don't send frame to the socket it came from */
		if (skb->sk == sk)
			continue;
		nskb = skb_clone(skb, GFP_KERNEL);
		if (!nskb)
			continue;

		if (chan->ops->recv(chan, nskb))
			kfree_skb(nskb);
	}

	mutex_unlock(&conn->chan_lock);
}

/* ---- L2CAP signalling commands ---- */
static struct sk_buff *l2cap_build_cmd(struct l2cap_conn *conn, u8 code,
				       u8 ident, u16 dlen, void *data)
{
	struct sk_buff *skb, **frag;
	struct l2cap_cmd_hdr *cmd;
	struct l2cap_hdr *lh;
	int len, count;

	BT_DBG("conn %p, code 0x%2.2x, ident 0x%2.2x, len %u",
	       conn, code, ident, dlen);

	len = L2CAP_HDR_SIZE + L2CAP_CMD_HDR_SIZE + dlen;
	count = min_t(unsigned int, conn->mtu, len);

	skb = bt_skb_alloc(count, GFP_KERNEL);
	if (!skb)
		return NULL;

	lh = (struct l2cap_hdr *) skb_put(skb, L2CAP_HDR_SIZE);
	lh->len = cpu_to_le16(L2CAP_CMD_HDR_SIZE + dlen);

	if (conn->hcon->type == LE_LINK)
		lh->cid = __constant_cpu_to_le16(L2CAP_CID_LE_SIGNALING);
	else
		lh->cid = __constant_cpu_to_le16(L2CAP_CID_SIGNALING);

	cmd = (struct l2cap_cmd_hdr *) skb_put(skb, L2CAP_CMD_HDR_SIZE);
	cmd->code  = code;
	cmd->ident = ident;
	cmd->len   = cpu_to_le16(dlen);

	if (dlen) {
		count -= L2CAP_HDR_SIZE + L2CAP_CMD_HDR_SIZE;
		memcpy(skb_put(skb, count), data, count);
		data += count;
	}

	len -= skb->len;

	/* Continuation fragments (no L2CAP header) */
	frag = &skb_shinfo(skb)->frag_list;
	while (len) {
		count = min_t(unsigned int, conn->mtu, len);

		*frag = bt_skb_alloc(count, GFP_KERNEL);
		if (!*frag)
			goto fail;

		memcpy(skb_put(*frag, count), data, count);

		len  -= count;
		data += count;

		frag = &(*frag)->next;
	}

	return skb;

fail:
	kfree_skb(skb);
	return NULL;
}

static inline int l2cap_get_conf_opt(void **ptr, int *type, int *olen,
				     unsigned long *val)
{
	struct l2cap_conf_opt *opt = *ptr;
	int len;

	len = L2CAP_CONF_OPT_SIZE + opt->len;
	*ptr += len;

	*type = opt->type;
	*olen = opt->len;

	switch (opt->len) {
	case 1:
		*val = *((u8 *) opt->val);
		break;

	case 2:
		*val = get_unaligned_le16(opt->val);
		break;

	case 4:
		*val = get_unaligned_le32(opt->val);
		break;

	default:
		*val = (unsigned long) opt->val;
		break;
	}

	BT_DBG("type 0x%2.2x len %u val 0x%lx", *type, opt->len, *val);
	return len;
}

static void l2cap_add_conf_opt(void **ptr, u8 type, u8 len, unsigned long val)
{
	struct l2cap_conf_opt *opt = *ptr;

	BT_DBG("type 0x%2.2x len %u val 0x%lx", type, len, val);

	opt->type = type;
	opt->len  = len;

	switch (len) {
	case 1:
		*((u8 *) opt->val)  = val;
		break;

	case 2:
		put_unaligned_le16(val, opt->val);
		break;

	case 4:
		put_unaligned_le32(val, opt->val);
		break;

	default:
		memcpy(opt->val, (void *) val, len);
		break;
	}

	*ptr += L2CAP_CONF_OPT_SIZE + len;
}

static void l2cap_add_opt_efs(void **ptr, struct l2cap_chan *chan)
{
	struct l2cap_conf_efs efs;

	switch (chan->mode) {
	case L2CAP_MODE_ERTM:
		efs.id		= chan->local_id;
		efs.stype	= chan->local_stype;
		efs.msdu	= cpu_to_le16(chan->local_msdu);
		efs.sdu_itime	= cpu_to_le32(chan->local_sdu_itime);
		efs.acc_lat	= __constant_cpu_to_le32(L2CAP_DEFAULT_ACC_LAT);
		efs.flush_to	= __constant_cpu_to_le32(L2CAP_EFS_DEFAULT_FLUSH_TO);
		break;

	case L2CAP_MODE_STREAMING:
		efs.id		= 1;
		efs.stype	= L2CAP_SERV_BESTEFFORT;
		efs.msdu	= cpu_to_le16(chan->local_msdu);
		efs.sdu_itime	= cpu_to_le32(chan->local_sdu_itime);
		efs.acc_lat	= 0;
		efs.flush_to	= 0;
		break;

	default:
		return;
	}

	l2cap_add_conf_opt(ptr, L2CAP_CONF_EFS, sizeof(efs),
			   (unsigned long) &efs);
}

static void l2cap_ack_timeout(struct work_struct *work)
{
	struct l2cap_chan *chan = container_of(work, struct l2cap_chan,
					       ack_timer.work);
	u16 frames_to_ack;

	BT_DBG("chan %p", chan);

	l2cap_chan_lock(chan);

	frames_to_ack = __seq_offset(chan, chan->buffer_seq,
				     chan->last_acked_seq);

	if (frames_to_ack)
		l2cap_send_rr_or_rnr(chan, 0);

	l2cap_chan_unlock(chan);
	l2cap_chan_put(chan);
}

int l2cap_ertm_init(struct l2cap_chan *chan)
{
	int err;

	chan->next_tx_seq = 0;
	chan->expected_tx_seq = 0;
	chan->expected_ack_seq = 0;
	chan->unacked_frames = 0;
	chan->buffer_seq = 0;
	chan->frames_sent = 0;
	chan->last_acked_seq = 0;
	chan->sdu = NULL;
	chan->sdu_last_frag = NULL;
	chan->sdu_len = 0;

	skb_queue_head_init(&chan->tx_q);

	chan->local_amp_id = 0;
	chan->move_id = 0;
	chan->move_state = L2CAP_MOVE_STABLE;
	chan->move_role = L2CAP_MOVE_ROLE_NONE;

	if (chan->mode != L2CAP_MODE_ERTM)
		return 0;

	chan->rx_state = L2CAP_RX_STATE_RECV;
	chan->tx_state = L2CAP_TX_STATE_XMIT;

	INIT_DELAYED_WORK(&chan->retrans_timer, l2cap_retrans_timeout);
	INIT_DELAYED_WORK(&chan->monitor_timer, l2cap_monitor_timeout);
	INIT_DELAYED_WORK(&chan->ack_timer, l2cap_ack_timeout);

	skb_queue_head_init(&chan->srej_q);

	err = l2cap_seq_list_init(&chan->srej_list, chan->tx_win);
	if (err < 0)
		return err;

	err = l2cap_seq_list_init(&chan->retrans_list, chan->remote_tx_win);
	if (err < 0)
		l2cap_seq_list_free(&chan->srej_list);

	return err;
}

static inline __u8 l2cap_select_mode(__u8 mode, __u16 remote_feat_mask)
{
	switch (mode) {
	case L2CAP_MODE_STREAMING:
	case L2CAP_MODE_ERTM:
		if (l2cap_mode_supported(mode, remote_feat_mask))
			return mode;
		/* fall through */
	default:
		return L2CAP_MODE_BASIC;
	}
}

static inline bool __l2cap_ews_supported(struct l2cap_chan *chan)
{
	return enable_hs && chan->conn->feat_mask & L2CAP_FEAT_EXT_WINDOW;
}

static inline bool __l2cap_efs_supported(struct l2cap_chan *chan)
{
	return enable_hs && chan->conn->feat_mask & L2CAP_FEAT_EXT_FLOW;
}

static void __l2cap_set_ertm_timeouts(struct l2cap_chan *chan,
				      struct l2cap_conf_rfc *rfc)
{
	if (chan->local_amp_id && chan->hs_hcon) {
		u64 ertm_to = chan->hs_hcon->hdev->amp_be_flush_to;

		/* Class 1 devices have must have ERTM timeouts
		 * exceeding the Link Supervision Timeout.  The
		 * default Link Supervision Timeout for AMP
		 * controllers is 10 seconds.
		 *
		 * Class 1 devices use 0xffffffff for their
		 * best-effort flush timeout, so the clamping logic
		 * will result in a timeout that meets the above
		 * requirement.  ERTM timeouts are 16-bit values, so
		 * the maximum timeout is 65.535 seconds.
		 */

		/* Convert timeout to milliseconds and round */
		ertm_to = DIV_ROUND_UP_ULL(ertm_to, 1000);

		/* This is the recommended formula for class 2 devices
		 * that start ERTM timers when packets are sent to the
		 * controller.
		 */
		ertm_to = 3 * ertm_to + 500;

		if (ertm_to > 0xffff)
			ertm_to = 0xffff;

		rfc->retrans_timeout = cpu_to_le16((u16) ertm_to);
		rfc->monitor_timeout = rfc->retrans_timeout;
	} else {
		rfc->retrans_timeout = __constant_cpu_to_le16(L2CAP_DEFAULT_RETRANS_TO);
		rfc->monitor_timeout = __constant_cpu_to_le16(L2CAP_DEFAULT_MONITOR_TO);
	}
}

static inline void l2cap_txwin_setup(struct l2cap_chan *chan)
{
	if (chan->tx_win > L2CAP_DEFAULT_TX_WINDOW &&
	    __l2cap_ews_supported(chan)) {
		/* use extended control field */
		set_bit(FLAG_EXT_CTRL, &chan->flags);
		chan->tx_win_max = L2CAP_DEFAULT_EXT_WINDOW;
	} else {
		chan->tx_win = min_t(u16, chan->tx_win,
				     L2CAP_DEFAULT_TX_WINDOW);
		chan->tx_win_max = L2CAP_DEFAULT_TX_WINDOW;
	}
	chan->ack_win = chan->tx_win;
}

static int l2cap_build_conf_req(struct l2cap_chan *chan, void *data)
{
	struct l2cap_conf_req *req = data;
	struct l2cap_conf_rfc rfc = { .mode = chan->mode };
	void *ptr = req->data;
	u16 size;

	BT_DBG("chan %p", chan);

	if (chan->num_conf_req || chan->num_conf_rsp)
		goto done;

	switch (chan->mode) {
	case L2CAP_MODE_STREAMING:
	case L2CAP_MODE_ERTM:
		if (test_bit(CONF_STATE2_DEVICE, &chan->conf_state))
			break;

		if (__l2cap_efs_supported(chan))
			set_bit(FLAG_EFS_ENABLE, &chan->flags);

		/* fall through */
	default:
		chan->mode = l2cap_select_mode(rfc.mode, chan->conn->feat_mask);
		break;
	}

done:
	if (chan->imtu != L2CAP_DEFAULT_MTU)
		l2cap_add_conf_opt(&ptr, L2CAP_CONF_MTU, 2, chan->imtu);

	switch (chan->mode) {
	case L2CAP_MODE_BASIC:
		if (!(chan->conn->feat_mask & L2CAP_FEAT_ERTM) &&
		    !(chan->conn->feat_mask & L2CAP_FEAT_STREAMING))
			break;

		rfc.mode            = L2CAP_MODE_BASIC;
		rfc.txwin_size      = 0;
		rfc.max_transmit    = 0;
		rfc.retrans_timeout = 0;
		rfc.monitor_timeout = 0;
		rfc.max_pdu_size    = 0;

		l2cap_add_conf_opt(&ptr, L2CAP_CONF_RFC, sizeof(rfc),
				   (unsigned long) &rfc);
		break;

	case L2CAP_MODE_ERTM:
		rfc.mode            = L2CAP_MODE_ERTM;
		rfc.max_transmit    = chan->max_tx;

		__l2cap_set_ertm_timeouts(chan, &rfc);

		size = min_t(u16, L2CAP_DEFAULT_MAX_PDU_SIZE, chan->conn->mtu -
			     L2CAP_EXT_HDR_SIZE - L2CAP_SDULEN_SIZE -
			     L2CAP_FCS_SIZE);
		rfc.max_pdu_size = cpu_to_le16(size);

		l2cap_txwin_setup(chan);

		rfc.txwin_size = min_t(u16, chan->tx_win,
				       L2CAP_DEFAULT_TX_WINDOW);

		l2cap_add_conf_opt(&ptr, L2CAP_CONF_RFC, sizeof(rfc),
				   (unsigned long) &rfc);

		if (test_bit(FLAG_EFS_ENABLE, &chan->flags))
			l2cap_add_opt_efs(&ptr, chan);

		if (!(chan->conn->feat_mask & L2CAP_FEAT_FCS))
			break;

		if (chan->fcs == L2CAP_FCS_NONE ||
		    test_bit(CONF_NO_FCS_RECV, &chan->conf_state)) {
			chan->fcs = L2CAP_FCS_NONE;
			l2cap_add_conf_opt(&ptr, L2CAP_CONF_FCS, 1, chan->fcs);
		}

		if (test_bit(FLAG_EXT_CTRL, &chan->flags))
			l2cap_add_conf_opt(&ptr, L2CAP_CONF_EWS, 2,
					   chan->tx_win);
		break;

	case L2CAP_MODE_STREAMING:
		l2cap_txwin_setup(chan);
		rfc.mode            = L2CAP_MODE_STREAMING;
		rfc.txwin_size      = 0;
		rfc.max_transmit    = 0;
		rfc.retrans_timeout = 0;
		rfc.monitor_timeout = 0;

		size = min_t(u16, L2CAP_DEFAULT_MAX_PDU_SIZE, chan->conn->mtu -
			     L2CAP_EXT_HDR_SIZE - L2CAP_SDULEN_SIZE -
			     L2CAP_FCS_SIZE);
		rfc.max_pdu_size = cpu_to_le16(size);

		l2cap_add_conf_opt(&ptr, L2CAP_CONF_RFC, sizeof(rfc),
				   (unsigned long) &rfc);

		if (test_bit(FLAG_EFS_ENABLE, &chan->flags))
			l2cap_add_opt_efs(&ptr, chan);

		if (!(chan->conn->feat_mask & L2CAP_FEAT_FCS))
			break;

		if (chan->fcs == L2CAP_FCS_NONE ||
		    test_bit(CONF_NO_FCS_RECV, &chan->conf_state)) {
			chan->fcs = L2CAP_FCS_NONE;
			l2cap_add_conf_opt(&ptr, L2CAP_CONF_FCS, 1, chan->fcs);
		}
		break;
	}

	req->dcid  = cpu_to_le16(chan->dcid);
	req->flags = __constant_cpu_to_le16(0);

	return ptr - data;
}

static int l2cap_parse_conf_req(struct l2cap_chan *chan, void *data)
{
	struct l2cap_conf_rsp *rsp = data;
	void *ptr = rsp->data;
	void *req = chan->conf_req;
	int len = chan->conf_len;
	int type, hint, olen;
	unsigned long val;
	struct l2cap_conf_rfc rfc = { .mode = L2CAP_MODE_BASIC };
	struct l2cap_conf_efs efs;
	u8 remote_efs = 0;
	u16 mtu = L2CAP_DEFAULT_MTU;
	u16 result = L2CAP_CONF_SUCCESS;
	u16 size;

	BT_DBG("chan %p", chan);

	while (len >= L2CAP_CONF_OPT_SIZE) {
		len -= l2cap_get_conf_opt(&req, &type, &olen, &val);

		hint  = type & L2CAP_CONF_HINT;
		type &= L2CAP_CONF_MASK;

		switch (type) {
		case L2CAP_CONF_MTU:
			mtu = val;
			break;

		case L2CAP_CONF_FLUSH_TO:
			chan->flush_to = val;
			break;

		case L2CAP_CONF_QOS:
			break;

		case L2CAP_CONF_RFC:
			if (olen == sizeof(rfc))
				memcpy(&rfc, (void *) val, olen);
			break;

		case L2CAP_CONF_FCS:
			if (val == L2CAP_FCS_NONE)
				set_bit(CONF_NO_FCS_RECV, &chan->conf_state);
			break;

		case L2CAP_CONF_EFS:
			remote_efs = 1;
			if (olen == sizeof(efs))
				memcpy(&efs, (void *) val, olen);
			break;

		case L2CAP_CONF_EWS:
			if (!enable_hs)
				return -ECONNREFUSED;

			set_bit(FLAG_EXT_CTRL, &chan->flags);
			set_bit(CONF_EWS_RECV, &chan->conf_state);
			chan->tx_win_max = L2CAP_DEFAULT_EXT_WINDOW;
			chan->remote_tx_win = val;
			break;

		default:
			if (hint)
				break;

			result = L2CAP_CONF_UNKNOWN;
			*((u8 *) ptr++) = type;
			break;
		}
	}

	if (chan->num_conf_rsp || chan->num_conf_req > 1)
		goto done;

	switch (chan->mode) {
	case L2CAP_MODE_STREAMING:
	case L2CAP_MODE_ERTM:
		if (!test_bit(CONF_STATE2_DEVICE, &chan->conf_state)) {
			chan->mode = l2cap_select_mode(rfc.mode,
						       chan->conn->feat_mask);
			break;
		}

		if (remote_efs) {
			if (__l2cap_efs_supported(chan))
				set_bit(FLAG_EFS_ENABLE, &chan->flags);
			else
				return -ECONNREFUSED;
		}

		if (chan->mode != rfc.mode)
			return -ECONNREFUSED;

		break;
	}

done:
	if (chan->mode != rfc.mode) {
		result = L2CAP_CONF_UNACCEPT;
		rfc.mode = chan->mode;

		if (chan->num_conf_rsp == 1)
			return -ECONNREFUSED;

		l2cap_add_conf_opt(&ptr, L2CAP_CONF_RFC, sizeof(rfc),
				   (unsigned long) &rfc);
	}

	if (result == L2CAP_CONF_SUCCESS) {
		/* Configure output options and let the other side know
		 * which ones we don't like. */

		if (mtu < L2CAP_DEFAULT_MIN_MTU)
			result = L2CAP_CONF_UNACCEPT;
		else {
			chan->omtu = mtu;
			set_bit(CONF_MTU_DONE, &chan->conf_state);
		}
		l2cap_add_conf_opt(&ptr, L2CAP_CONF_MTU, 2, chan->omtu);

		if (remote_efs) {
			if (chan->local_stype != L2CAP_SERV_NOTRAFIC &&
			    efs.stype != L2CAP_SERV_NOTRAFIC &&
			    efs.stype != chan->local_stype) {

				result = L2CAP_CONF_UNACCEPT;

				if (chan->num_conf_req >= 1)
					return -ECONNREFUSED;

				l2cap_add_conf_opt(&ptr, L2CAP_CONF_EFS,
						   sizeof(efs),
						   (unsigned long) &efs);
			} else {
				/* Send PENDING Conf Rsp */
				result = L2CAP_CONF_PENDING;
				set_bit(CONF_LOC_CONF_PEND, &chan->conf_state);
			}
		}

		switch (rfc.mode) {
		case L2CAP_MODE_BASIC:
			chan->fcs = L2CAP_FCS_NONE;
			set_bit(CONF_MODE_DONE, &chan->conf_state);
			break;

		case L2CAP_MODE_ERTM:
			if (!test_bit(CONF_EWS_RECV, &chan->conf_state))
				chan->remote_tx_win = rfc.txwin_size;
			else
				rfc.txwin_size = L2CAP_DEFAULT_TX_WINDOW;

			chan->remote_max_tx = rfc.max_transmit;

			size = min_t(u16, le16_to_cpu(rfc.max_pdu_size),
				     chan->conn->mtu - L2CAP_EXT_HDR_SIZE -
				     L2CAP_SDULEN_SIZE - L2CAP_FCS_SIZE);
			rfc.max_pdu_size = cpu_to_le16(size);
			chan->remote_mps = size;

			__l2cap_set_ertm_timeouts(chan, &rfc);

			set_bit(CONF_MODE_DONE, &chan->conf_state);

			l2cap_add_conf_opt(&ptr, L2CAP_CONF_RFC,
					   sizeof(rfc), (unsigned long) &rfc);

			if (test_bit(FLAG_EFS_ENABLE, &chan->flags)) {
				chan->remote_id = efs.id;
				chan->remote_stype = efs.stype;
				chan->remote_msdu = le16_to_cpu(efs.msdu);
				chan->remote_flush_to =
					le32_to_cpu(efs.flush_to);
				chan->remote_acc_lat =
					le32_to_cpu(efs.acc_lat);
				chan->remote_sdu_itime =
					le32_to_cpu(efs.sdu_itime);
				l2cap_add_conf_opt(&ptr, L2CAP_CONF_EFS,
						   sizeof(efs),
						   (unsigned long) &efs);
			}
			break;

		case L2CAP_MODE_STREAMING:
			size = min_t(u16, le16_to_cpu(rfc.max_pdu_size),
				     chan->conn->mtu - L2CAP_EXT_HDR_SIZE -
				     L2CAP_SDULEN_SIZE - L2CAP_FCS_SIZE);
			rfc.max_pdu_size = cpu_to_le16(size);
			chan->remote_mps = size;

			set_bit(CONF_MODE_DONE, &chan->conf_state);

			l2cap_add_conf_opt(&ptr, L2CAP_CONF_RFC, sizeof(rfc),
					   (unsigned long) &rfc);

			break;

		default:
			result = L2CAP_CONF_UNACCEPT;

			memset(&rfc, 0, sizeof(rfc));
			rfc.mode = chan->mode;
		}

		if (result == L2CAP_CONF_SUCCESS)
			set_bit(CONF_OUTPUT_DONE, &chan->conf_state);
	}
	rsp->scid   = cpu_to_le16(chan->dcid);
	rsp->result = cpu_to_le16(result);
	rsp->flags  = __constant_cpu_to_le16(0);

	return ptr - data;
}

static int l2cap_parse_conf_rsp(struct l2cap_chan *chan, void *rsp, int len,
				void *data, u16 *result)
{
	struct l2cap_conf_req *req = data;
	void *ptr = req->data;
	int type, olen;
	unsigned long val;
	struct l2cap_conf_rfc rfc = { .mode = L2CAP_MODE_BASIC };
	struct l2cap_conf_efs efs;

	BT_DBG("chan %p, rsp %p, len %d, req %p", chan, rsp, len, data);

	while (len >= L2CAP_CONF_OPT_SIZE) {
		len -= l2cap_get_conf_opt(&rsp, &type, &olen, &val);

		switch (type) {
		case L2CAP_CONF_MTU:
			if (val < L2CAP_DEFAULT_MIN_MTU) {
				*result = L2CAP_CONF_UNACCEPT;
				chan->imtu = L2CAP_DEFAULT_MIN_MTU;
			} else
				chan->imtu = val;
			l2cap_add_conf_opt(&ptr, L2CAP_CONF_MTU, 2, chan->imtu);
			break;

		case L2CAP_CONF_FLUSH_TO:
			chan->flush_to = val;
			l2cap_add_conf_opt(&ptr, L2CAP_CONF_FLUSH_TO,
					   2, chan->flush_to);
			break;

		case L2CAP_CONF_RFC:
			if (olen == sizeof(rfc))
				memcpy(&rfc, (void *)val, olen);

			if (test_bit(CONF_STATE2_DEVICE, &chan->conf_state) &&
			    rfc.mode != chan->mode)
				return -ECONNREFUSED;

			chan->fcs = 0;

			l2cap_add_conf_opt(&ptr, L2CAP_CONF_RFC,
					   sizeof(rfc), (unsigned long) &rfc);
			break;

		case L2CAP_CONF_EWS:
			chan->ack_win = min_t(u16, val, chan->ack_win);
			l2cap_add_conf_opt(&ptr, L2CAP_CONF_EWS, 2,
					   chan->tx_win);
			break;

		case L2CAP_CONF_EFS:
			if (olen == sizeof(efs))
				memcpy(&efs, (void *)val, olen);

			if (chan->local_stype != L2CAP_SERV_NOTRAFIC &&
			    efs.stype != L2CAP_SERV_NOTRAFIC &&
			    efs.stype != chan->local_stype)
				return -ECONNREFUSED;

			l2cap_add_conf_opt(&ptr, L2CAP_CONF_EFS, sizeof(efs),
					   (unsigned long) &efs);
			break;
		}
	}

	if (chan->mode == L2CAP_MODE_BASIC && chan->mode != rfc.mode)
		return -ECONNREFUSED;

	chan->mode = rfc.mode;

	if (*result == L2CAP_CONF_SUCCESS || *result == L2CAP_CONF_PENDING) {
		switch (rfc.mode) {
		case L2CAP_MODE_ERTM:
			chan->retrans_timeout = le16_to_cpu(rfc.retrans_timeout);
			chan->monitor_timeout = le16_to_cpu(rfc.monitor_timeout);
			chan->mps    = le16_to_cpu(rfc.max_pdu_size);
			if (!test_bit(FLAG_EXT_CTRL, &chan->flags))
				chan->ack_win = min_t(u16, chan->ack_win,
						      rfc.txwin_size);

			if (test_bit(FLAG_EFS_ENABLE, &chan->flags)) {
				chan->local_msdu = le16_to_cpu(efs.msdu);
				chan->local_sdu_itime =
					le32_to_cpu(efs.sdu_itime);
				chan->local_acc_lat = le32_to_cpu(efs.acc_lat);
				chan->local_flush_to =
					le32_to_cpu(efs.flush_to);
			}
			break;

		case L2CAP_MODE_STREAMING:
			chan->mps    = le16_to_cpu(rfc.max_pdu_size);
		}
	}

	req->dcid   = cpu_to_le16(chan->dcid);
	req->flags  = __constant_cpu_to_le16(0);

	return ptr - data;
}

static int l2cap_build_conf_rsp(struct l2cap_chan *chan, void *data,
				u16 result, u16 flags)
{
	struct l2cap_conf_rsp *rsp = data;
	void *ptr = rsp->data;

	BT_DBG("chan %p", chan);

	rsp->scid   = cpu_to_le16(chan->dcid);
	rsp->result = cpu_to_le16(result);
	rsp->flags  = cpu_to_le16(flags);

	return ptr - data;
}

void __l2cap_connect_rsp_defer(struct l2cap_chan *chan)
{
	struct l2cap_conn_rsp rsp;
	struct l2cap_conn *conn = chan->conn;
	u8 buf[128];
	u8 rsp_code;

	rsp.scid   = cpu_to_le16(chan->dcid);
	rsp.dcid   = cpu_to_le16(chan->scid);
	rsp.result = __constant_cpu_to_le16(L2CAP_CR_SUCCESS);
	rsp.status = __constant_cpu_to_le16(L2CAP_CS_NO_INFO);
<<<<<<< HEAD
	l2cap_send_cmd(conn, chan->ident, L2CAP_CONN_RSP, sizeof(rsp), &rsp);
=======

	if (chan->hs_hcon)
		rsp_code = L2CAP_CREATE_CHAN_RSP;
	else
		rsp_code = L2CAP_CONN_RSP;

	BT_DBG("chan %p rsp_code %u", chan, rsp_code);

	l2cap_send_cmd(conn, chan->ident, rsp_code, sizeof(rsp), &rsp);
>>>>>>> 0751f865

	if (test_and_set_bit(CONF_REQ_SENT, &chan->conf_state))
		return;

	l2cap_send_cmd(conn, l2cap_get_ident(conn), L2CAP_CONF_REQ,
		       l2cap_build_conf_req(chan, buf), buf);
	chan->num_conf_req++;
}

static void l2cap_conf_rfc_get(struct l2cap_chan *chan, void *rsp, int len)
{
	int type, olen;
	unsigned long val;
	/* Use sane default values in case a misbehaving remote device
	 * did not send an RFC or extended window size option.
	 */
	u16 txwin_ext = chan->ack_win;
	struct l2cap_conf_rfc rfc = {
		.mode = chan->mode,
		.retrans_timeout = __constant_cpu_to_le16(L2CAP_DEFAULT_RETRANS_TO),
		.monitor_timeout = __constant_cpu_to_le16(L2CAP_DEFAULT_MONITOR_TO),
		.max_pdu_size = cpu_to_le16(chan->imtu),
		.txwin_size = min_t(u16, chan->ack_win, L2CAP_DEFAULT_TX_WINDOW),
	};

	BT_DBG("chan %p, rsp %p, len %d", chan, rsp, len);

	if ((chan->mode != L2CAP_MODE_ERTM) && (chan->mode != L2CAP_MODE_STREAMING))
		return;

	while (len >= L2CAP_CONF_OPT_SIZE) {
		len -= l2cap_get_conf_opt(&rsp, &type, &olen, &val);

		switch (type) {
		case L2CAP_CONF_RFC:
			if (olen == sizeof(rfc))
				memcpy(&rfc, (void *)val, olen);
			break;
		case L2CAP_CONF_EWS:
			txwin_ext = val;
			break;
		}
	}

	switch (rfc.mode) {
	case L2CAP_MODE_ERTM:
		chan->retrans_timeout = le16_to_cpu(rfc.retrans_timeout);
		chan->monitor_timeout = le16_to_cpu(rfc.monitor_timeout);
		chan->mps = le16_to_cpu(rfc.max_pdu_size);
		if (test_bit(FLAG_EXT_CTRL, &chan->flags))
			chan->ack_win = min_t(u16, chan->ack_win, txwin_ext);
		else
			chan->ack_win = min_t(u16, chan->ack_win,
					      rfc.txwin_size);
		break;
	case L2CAP_MODE_STREAMING:
		chan->mps    = le16_to_cpu(rfc.max_pdu_size);
	}
}

static inline int l2cap_command_rej(struct l2cap_conn *conn,
				    struct l2cap_cmd_hdr *cmd, u8 *data)
{
	struct l2cap_cmd_rej_unk *rej = (struct l2cap_cmd_rej_unk *) data;

	if (rej->reason != L2CAP_REJ_NOT_UNDERSTOOD)
		return 0;

	if ((conn->info_state & L2CAP_INFO_FEAT_MASK_REQ_SENT) &&
	    cmd->ident == conn->info_ident) {
		cancel_delayed_work(&conn->info_timer);

		conn->info_state |= L2CAP_INFO_FEAT_MASK_REQ_DONE;
		conn->info_ident = 0;

		l2cap_conn_start(conn);
	}

	return 0;
}

<<<<<<< HEAD
static void l2cap_connect(struct l2cap_conn *conn, struct l2cap_cmd_hdr *cmd,
			  u8 *data, u8 rsp_code, u8 amp_id)
=======
static struct l2cap_chan *l2cap_connect(struct l2cap_conn *conn,
					struct l2cap_cmd_hdr *cmd,
					u8 *data, u8 rsp_code, u8 amp_id)
>>>>>>> 0751f865
{
	struct l2cap_conn_req *req = (struct l2cap_conn_req *) data;
	struct l2cap_conn_rsp rsp;
	struct l2cap_chan *chan = NULL, *pchan;
	struct sock *parent, *sk = NULL;
	int result, status = L2CAP_CS_NO_INFO;

	u16 dcid = 0, scid = __le16_to_cpu(req->scid);
	__le16 psm = req->psm;

	BT_DBG("psm 0x%2.2x scid 0x%4.4x", __le16_to_cpu(psm), scid);

	/* Check if we have socket listening on psm */
	pchan = l2cap_global_chan_by_psm(BT_LISTEN, psm, conn->src, conn->dst);
	if (!pchan) {
		result = L2CAP_CR_BAD_PSM;
		goto sendresp;
	}

	parent = pchan->sk;

	mutex_lock(&conn->chan_lock);
	lock_sock(parent);

	/* Check if the ACL is secure enough (if not SDP) */
	if (psm != __constant_cpu_to_le16(L2CAP_PSM_SDP) &&
	    !hci_conn_check_link_mode(conn->hcon)) {
		conn->disc_reason = HCI_ERROR_AUTH_FAILURE;
		result = L2CAP_CR_SEC_BLOCK;
		goto response;
	}

	result = L2CAP_CR_NO_MEM;

	/* Check if we already have channel with that dcid */
	if (__l2cap_get_chan_by_dcid(conn, scid))
		goto response;

	chan = pchan->ops->new_connection(pchan);
	if (!chan)
		goto response;

	sk = chan->sk;

	hci_conn_hold(conn->hcon);

	bacpy(&bt_sk(sk)->src, conn->src);
	bacpy(&bt_sk(sk)->dst, conn->dst);
	chan->psm  = psm;
	chan->dcid = scid;
<<<<<<< HEAD
=======
	chan->local_amp_id = amp_id;
>>>>>>> 0751f865

	__l2cap_chan_add(conn, chan);

	dcid = chan->scid;

	__set_chan_timer(chan, sk->sk_sndtimeo);

	chan->ident = cmd->ident;

	if (conn->info_state & L2CAP_INFO_FEAT_MASK_REQ_DONE) {
		if (l2cap_chan_check_security(chan)) {
			if (test_bit(BT_SK_DEFER_SETUP, &bt_sk(sk)->flags)) {
				__l2cap_state_change(chan, BT_CONNECT2);
				result = L2CAP_CR_PEND;
				status = L2CAP_CS_AUTHOR_PEND;
				chan->ops->defer(chan);
			} else {
				/* Force pending result for AMP controllers.
				 * The connection will succeed after the
				 * physical link is up.
				 */
				if (amp_id) {
					__l2cap_state_change(chan, BT_CONNECT2);
					result = L2CAP_CR_PEND;
				} else {
					__l2cap_state_change(chan, BT_CONFIG);
					result = L2CAP_CR_SUCCESS;
				}
				status = L2CAP_CS_NO_INFO;
			}
		} else {
			__l2cap_state_change(chan, BT_CONNECT2);
			result = L2CAP_CR_PEND;
			status = L2CAP_CS_AUTHEN_PEND;
		}
	} else {
		__l2cap_state_change(chan, BT_CONNECT2);
		result = L2CAP_CR_PEND;
		status = L2CAP_CS_NO_INFO;
	}

response:
	release_sock(parent);
	mutex_unlock(&conn->chan_lock);

sendresp:
	rsp.scid   = cpu_to_le16(scid);
	rsp.dcid   = cpu_to_le16(dcid);
	rsp.result = cpu_to_le16(result);
	rsp.status = cpu_to_le16(status);
	l2cap_send_cmd(conn, cmd->ident, rsp_code, sizeof(rsp), &rsp);

	if (result == L2CAP_CR_PEND && status == L2CAP_CS_NO_INFO) {
		struct l2cap_info_req info;
		info.type = __constant_cpu_to_le16(L2CAP_IT_FEAT_MASK);

		conn->info_state |= L2CAP_INFO_FEAT_MASK_REQ_SENT;
		conn->info_ident = l2cap_get_ident(conn);

		schedule_delayed_work(&conn->info_timer, L2CAP_INFO_TIMEOUT);

		l2cap_send_cmd(conn, conn->info_ident, L2CAP_INFO_REQ,
			       sizeof(info), &info);
	}

	if (chan && !test_bit(CONF_REQ_SENT, &chan->conf_state) &&
	    result == L2CAP_CR_SUCCESS) {
		u8 buf[128];
		set_bit(CONF_REQ_SENT, &chan->conf_state);
		l2cap_send_cmd(conn, l2cap_get_ident(conn), L2CAP_CONF_REQ,
			       l2cap_build_conf_req(chan, buf), buf);
		chan->num_conf_req++;
	}
}

<<<<<<< HEAD
=======
	return chan;
}

>>>>>>> 0751f865
static int l2cap_connect_req(struct l2cap_conn *conn,
			     struct l2cap_cmd_hdr *cmd, u8 *data)
{
	l2cap_connect(conn, cmd, data, L2CAP_CONN_RSP, 0);
	return 0;
}

<<<<<<< HEAD
static inline int l2cap_connect_rsp(struct l2cap_conn *conn,
=======
static int l2cap_connect_create_rsp(struct l2cap_conn *conn,
>>>>>>> 0751f865
				    struct l2cap_cmd_hdr *cmd, u8 *data)
{
	struct l2cap_conn_rsp *rsp = (struct l2cap_conn_rsp *) data;
	u16 scid, dcid, result, status;
	struct l2cap_chan *chan;
	u8 req[128];
	int err;

	scid   = __le16_to_cpu(rsp->scid);
	dcid   = __le16_to_cpu(rsp->dcid);
	result = __le16_to_cpu(rsp->result);
	status = __le16_to_cpu(rsp->status);

	BT_DBG("dcid 0x%4.4x scid 0x%4.4x result 0x%2.2x status 0x%2.2x",
	       dcid, scid, result, status);

	mutex_lock(&conn->chan_lock);

	if (scid) {
		chan = __l2cap_get_chan_by_scid(conn, scid);
		if (!chan) {
			err = -EFAULT;
			goto unlock;
		}
	} else {
		chan = __l2cap_get_chan_by_ident(conn, cmd->ident);
		if (!chan) {
			err = -EFAULT;
			goto unlock;
		}
	}

	err = 0;

	l2cap_chan_lock(chan);

	switch (result) {
	case L2CAP_CR_SUCCESS:
		l2cap_state_change(chan, BT_CONFIG);
		chan->ident = 0;
		chan->dcid = dcid;
		clear_bit(CONF_CONNECT_PEND, &chan->conf_state);

		if (test_and_set_bit(CONF_REQ_SENT, &chan->conf_state))
			break;

		l2cap_send_cmd(conn, l2cap_get_ident(conn), L2CAP_CONF_REQ,
			       l2cap_build_conf_req(chan, req), req);
		chan->num_conf_req++;
		break;

	case L2CAP_CR_PEND:
		set_bit(CONF_CONNECT_PEND, &chan->conf_state);
		break;

	default:
		l2cap_chan_del(chan, ECONNREFUSED);
		break;
	}

	l2cap_chan_unlock(chan);

unlock:
	mutex_unlock(&conn->chan_lock);

	return err;
}

static inline void set_default_fcs(struct l2cap_chan *chan)
{
	/* FCS is enabled only in ERTM or streaming mode, if one or both
	 * sides request it.
	 */
	if (chan->mode != L2CAP_MODE_ERTM && chan->mode != L2CAP_MODE_STREAMING)
		chan->fcs = L2CAP_FCS_NONE;
	else if (!test_bit(CONF_NO_FCS_RECV, &chan->conf_state))
		chan->fcs = L2CAP_FCS_CRC16;
}

static void l2cap_send_efs_conf_rsp(struct l2cap_chan *chan, void *data,
				    u8 ident, u16 flags)
{
	struct l2cap_conn *conn = chan->conn;

	BT_DBG("conn %p chan %p ident %d flags 0x%4.4x", conn, chan, ident,
	       flags);

	clear_bit(CONF_LOC_CONF_PEND, &chan->conf_state);
	set_bit(CONF_OUTPUT_DONE, &chan->conf_state);

	l2cap_send_cmd(conn, ident, L2CAP_CONF_RSP,
		       l2cap_build_conf_rsp(chan, data,
					    L2CAP_CONF_SUCCESS, flags), data);
}

static inline int l2cap_config_req(struct l2cap_conn *conn,
				   struct l2cap_cmd_hdr *cmd, u16 cmd_len,
				   u8 *data)
{
	struct l2cap_conf_req *req = (struct l2cap_conf_req *) data;
	u16 dcid, flags;
	u8 rsp[64];
	struct l2cap_chan *chan;
	int len, err = 0;

	dcid  = __le16_to_cpu(req->dcid);
	flags = __le16_to_cpu(req->flags);

	BT_DBG("dcid 0x%4.4x flags 0x%2.2x", dcid, flags);

	chan = l2cap_get_chan_by_scid(conn, dcid);
	if (!chan)
		return -ENOENT;

	if (chan->state != BT_CONFIG && chan->state != BT_CONNECT2) {
		struct l2cap_cmd_rej_cid rej;

		rej.reason = __constant_cpu_to_le16(L2CAP_REJ_INVALID_CID);
		rej.scid = cpu_to_le16(chan->scid);
		rej.dcid = cpu_to_le16(chan->dcid);

		l2cap_send_cmd(conn, cmd->ident, L2CAP_COMMAND_REJ,
			       sizeof(rej), &rej);
		goto unlock;
	}

	/* Reject if config buffer is too small. */
	len = cmd_len - sizeof(*req);
	if (len < 0 || chan->conf_len + len > sizeof(chan->conf_req)) {
		l2cap_send_cmd(conn, cmd->ident, L2CAP_CONF_RSP,
			       l2cap_build_conf_rsp(chan, rsp,
			       L2CAP_CONF_REJECT, flags), rsp);
		goto unlock;
	}

	/* Store config. */
	memcpy(chan->conf_req + chan->conf_len, req->data, len);
	chan->conf_len += len;

	if (flags & L2CAP_CONF_FLAG_CONTINUATION) {
		/* Incomplete config. Send empty response. */
		l2cap_send_cmd(conn, cmd->ident, L2CAP_CONF_RSP,
			       l2cap_build_conf_rsp(chan, rsp,
			       L2CAP_CONF_SUCCESS, flags), rsp);
		goto unlock;
	}

	/* Complete config. */
	len = l2cap_parse_conf_req(chan, rsp);
	if (len < 0) {
		l2cap_send_disconn_req(conn, chan, ECONNRESET);
		goto unlock;
	}

	chan->ident = cmd->ident;
	l2cap_send_cmd(conn, cmd->ident, L2CAP_CONF_RSP, len, rsp);
	chan->num_conf_rsp++;

	/* Reset config buffer. */
	chan->conf_len = 0;

	if (!test_bit(CONF_OUTPUT_DONE, &chan->conf_state))
		goto unlock;

	if (test_bit(CONF_INPUT_DONE, &chan->conf_state)) {
		set_default_fcs(chan);

		if (chan->mode == L2CAP_MODE_ERTM ||
		    chan->mode == L2CAP_MODE_STREAMING)
			err = l2cap_ertm_init(chan);

		if (err < 0)
			l2cap_send_disconn_req(chan->conn, chan, -err);
		else
			l2cap_chan_ready(chan);

		goto unlock;
	}

	if (!test_and_set_bit(CONF_REQ_SENT, &chan->conf_state)) {
		u8 buf[64];
		l2cap_send_cmd(conn, l2cap_get_ident(conn), L2CAP_CONF_REQ,
			       l2cap_build_conf_req(chan, buf), buf);
		chan->num_conf_req++;
	}

	/* Got Conf Rsp PENDING from remote side and asume we sent
	   Conf Rsp PENDING in the code above */
	if (test_bit(CONF_REM_CONF_PEND, &chan->conf_state) &&
	    test_bit(CONF_LOC_CONF_PEND, &chan->conf_state)) {

		/* check compatibility */

		/* Send rsp for BR/EDR channel */
<<<<<<< HEAD
		if (!chan->ctrl_id)
=======
		if (!chan->hs_hcon)
>>>>>>> 0751f865
			l2cap_send_efs_conf_rsp(chan, rsp, cmd->ident, flags);
		else
			chan->ident = cmd->ident;
	}

unlock:
	l2cap_chan_unlock(chan);
	return err;
}

static inline int l2cap_config_rsp(struct l2cap_conn *conn,
				   struct l2cap_cmd_hdr *cmd, u8 *data)
{
	struct l2cap_conf_rsp *rsp = (struct l2cap_conf_rsp *)data;
	u16 scid, flags, result;
	struct l2cap_chan *chan;
	int len = le16_to_cpu(cmd->len) - sizeof(*rsp);
	int err = 0;

	scid   = __le16_to_cpu(rsp->scid);
	flags  = __le16_to_cpu(rsp->flags);
	result = __le16_to_cpu(rsp->result);

	BT_DBG("scid 0x%4.4x flags 0x%2.2x result 0x%2.2x len %d", scid, flags,
	       result, len);

	chan = l2cap_get_chan_by_scid(conn, scid);
	if (!chan)
		return 0;

	switch (result) {
	case L2CAP_CONF_SUCCESS:
		l2cap_conf_rfc_get(chan, rsp->data, len);
		clear_bit(CONF_REM_CONF_PEND, &chan->conf_state);
		break;

	case L2CAP_CONF_PENDING:
		set_bit(CONF_REM_CONF_PEND, &chan->conf_state);

		if (test_bit(CONF_LOC_CONF_PEND, &chan->conf_state)) {
			char buf[64];

			len = l2cap_parse_conf_rsp(chan, rsp->data, len,
						   buf, &result);
			if (len < 0) {
				l2cap_send_disconn_req(conn, chan, ECONNRESET);
				goto done;
			}

<<<<<<< HEAD
			/* check compatibility */

			if (!chan->ctrl_id)
				l2cap_send_efs_conf_rsp(chan, buf, cmd->ident,
							0);
			else
				chan->ident = cmd->ident;
=======
			if (!chan->hs_hcon) {
				l2cap_send_efs_conf_rsp(chan, buf, cmd->ident,
							0);
			} else {
				if (l2cap_check_efs(chan)) {
					amp_create_logical_link(chan);
					chan->ident = cmd->ident;
				}
			}
>>>>>>> 0751f865
		}
		goto done;

	case L2CAP_CONF_UNACCEPT:
		if (chan->num_conf_rsp <= L2CAP_CONF_MAX_CONF_RSP) {
			char req[64];

			if (len > sizeof(req) - sizeof(struct l2cap_conf_req)) {
				l2cap_send_disconn_req(conn, chan, ECONNRESET);
				goto done;
			}

			/* throw out any old stored conf requests */
			result = L2CAP_CONF_SUCCESS;
			len = l2cap_parse_conf_rsp(chan, rsp->data, len,
						   req, &result);
			if (len < 0) {
				l2cap_send_disconn_req(conn, chan, ECONNRESET);
				goto done;
			}

			l2cap_send_cmd(conn, l2cap_get_ident(conn),
				       L2CAP_CONF_REQ, len, req);
			chan->num_conf_req++;
			if (result != L2CAP_CONF_SUCCESS)
				goto done;
			break;
		}

	default:
		l2cap_chan_set_err(chan, ECONNRESET);

		__set_chan_timer(chan, L2CAP_DISC_REJ_TIMEOUT);
		l2cap_send_disconn_req(conn, chan, ECONNRESET);
		goto done;
	}

	if (flags & L2CAP_CONF_FLAG_CONTINUATION)
		goto done;

	set_bit(CONF_INPUT_DONE, &chan->conf_state);

	if (test_bit(CONF_OUTPUT_DONE, &chan->conf_state)) {
		set_default_fcs(chan);

		if (chan->mode == L2CAP_MODE_ERTM ||
		    chan->mode == L2CAP_MODE_STREAMING)
			err = l2cap_ertm_init(chan);

		if (err < 0)
			l2cap_send_disconn_req(chan->conn, chan, -err);
		else
			l2cap_chan_ready(chan);
	}

done:
	l2cap_chan_unlock(chan);
	return err;
}

static inline int l2cap_disconnect_req(struct l2cap_conn *conn,
				       struct l2cap_cmd_hdr *cmd, u8 *data)
{
	struct l2cap_disconn_req *req = (struct l2cap_disconn_req *) data;
	struct l2cap_disconn_rsp rsp;
	u16 dcid, scid;
	struct l2cap_chan *chan;
	struct sock *sk;

	scid = __le16_to_cpu(req->scid);
	dcid = __le16_to_cpu(req->dcid);

	BT_DBG("scid 0x%4.4x dcid 0x%4.4x", scid, dcid);

	mutex_lock(&conn->chan_lock);

	chan = __l2cap_get_chan_by_scid(conn, dcid);
	if (!chan) {
		mutex_unlock(&conn->chan_lock);
		return 0;
	}

	l2cap_chan_lock(chan);

	sk = chan->sk;

	rsp.dcid = cpu_to_le16(chan->scid);
	rsp.scid = cpu_to_le16(chan->dcid);
	l2cap_send_cmd(conn, cmd->ident, L2CAP_DISCONN_RSP, sizeof(rsp), &rsp);

	lock_sock(sk);
	sk->sk_shutdown = SHUTDOWN_MASK;
	release_sock(sk);

	l2cap_chan_hold(chan);
	l2cap_chan_del(chan, ECONNRESET);

	l2cap_chan_unlock(chan);

	chan->ops->close(chan);
	l2cap_chan_put(chan);

	mutex_unlock(&conn->chan_lock);

	return 0;
}

static inline int l2cap_disconnect_rsp(struct l2cap_conn *conn,
				       struct l2cap_cmd_hdr *cmd, u8 *data)
{
	struct l2cap_disconn_rsp *rsp = (struct l2cap_disconn_rsp *) data;
	u16 dcid, scid;
	struct l2cap_chan *chan;

	scid = __le16_to_cpu(rsp->scid);
	dcid = __le16_to_cpu(rsp->dcid);

	BT_DBG("dcid 0x%4.4x scid 0x%4.4x", dcid, scid);

	mutex_lock(&conn->chan_lock);

	chan = __l2cap_get_chan_by_scid(conn, scid);
	if (!chan) {
		mutex_unlock(&conn->chan_lock);
		return 0;
	}

	l2cap_chan_lock(chan);

	l2cap_chan_hold(chan);
	l2cap_chan_del(chan, 0);

	l2cap_chan_unlock(chan);

	chan->ops->close(chan);
	l2cap_chan_put(chan);

	mutex_unlock(&conn->chan_lock);

	return 0;
}

static inline int l2cap_information_req(struct l2cap_conn *conn,
					struct l2cap_cmd_hdr *cmd, u8 *data)
{
	struct l2cap_info_req *req = (struct l2cap_info_req *) data;
	u16 type;

	type = __le16_to_cpu(req->type);

	BT_DBG("type 0x%4.4x", type);

	if (type == L2CAP_IT_FEAT_MASK) {
		u8 buf[8];
		u32 feat_mask = l2cap_feat_mask;
		struct l2cap_info_rsp *rsp = (struct l2cap_info_rsp *) buf;
		rsp->type   = __constant_cpu_to_le16(L2CAP_IT_FEAT_MASK);
		rsp->result = __constant_cpu_to_le16(L2CAP_IR_SUCCESS);
		if (!disable_ertm)
			feat_mask |= L2CAP_FEAT_ERTM | L2CAP_FEAT_STREAMING
				| L2CAP_FEAT_FCS;
		if (enable_hs)
			feat_mask |= L2CAP_FEAT_EXT_FLOW
				| L2CAP_FEAT_EXT_WINDOW;

		put_unaligned_le32(feat_mask, rsp->data);
		l2cap_send_cmd(conn, cmd->ident, L2CAP_INFO_RSP, sizeof(buf),
			       buf);
	} else if (type == L2CAP_IT_FIXED_CHAN) {
		u8 buf[12];
		struct l2cap_info_rsp *rsp = (struct l2cap_info_rsp *) buf;

		if (enable_hs)
			l2cap_fixed_chan[0] |= L2CAP_FC_A2MP;
		else
			l2cap_fixed_chan[0] &= ~L2CAP_FC_A2MP;

		rsp->type   = __constant_cpu_to_le16(L2CAP_IT_FIXED_CHAN);
		rsp->result = __constant_cpu_to_le16(L2CAP_IR_SUCCESS);
		memcpy(rsp->data, l2cap_fixed_chan, sizeof(l2cap_fixed_chan));
		l2cap_send_cmd(conn, cmd->ident, L2CAP_INFO_RSP, sizeof(buf),
			       buf);
	} else {
		struct l2cap_info_rsp rsp;
		rsp.type   = cpu_to_le16(type);
		rsp.result = __constant_cpu_to_le16(L2CAP_IR_NOTSUPP);
		l2cap_send_cmd(conn, cmd->ident, L2CAP_INFO_RSP, sizeof(rsp),
			       &rsp);
	}

	return 0;
}

static inline int l2cap_information_rsp(struct l2cap_conn *conn,
					struct l2cap_cmd_hdr *cmd, u8 *data)
{
	struct l2cap_info_rsp *rsp = (struct l2cap_info_rsp *) data;
	u16 type, result;

	type   = __le16_to_cpu(rsp->type);
	result = __le16_to_cpu(rsp->result);

	BT_DBG("type 0x%4.4x result 0x%2.2x", type, result);

	/* L2CAP Info req/rsp are unbound to channels, add extra checks */
	if (cmd->ident != conn->info_ident ||
	    conn->info_state & L2CAP_INFO_FEAT_MASK_REQ_DONE)
		return 0;

	cancel_delayed_work(&conn->info_timer);

	if (result != L2CAP_IR_SUCCESS) {
		conn->info_state |= L2CAP_INFO_FEAT_MASK_REQ_DONE;
		conn->info_ident = 0;

		l2cap_conn_start(conn);

		return 0;
	}

	switch (type) {
	case L2CAP_IT_FEAT_MASK:
		conn->feat_mask = get_unaligned_le32(rsp->data);

		if (conn->feat_mask & L2CAP_FEAT_FIXED_CHAN) {
			struct l2cap_info_req req;
			req.type = __constant_cpu_to_le16(L2CAP_IT_FIXED_CHAN);

			conn->info_ident = l2cap_get_ident(conn);

			l2cap_send_cmd(conn, conn->info_ident,
				       L2CAP_INFO_REQ, sizeof(req), &req);
		} else {
			conn->info_state |= L2CAP_INFO_FEAT_MASK_REQ_DONE;
			conn->info_ident = 0;

			l2cap_conn_start(conn);
		}
		break;

	case L2CAP_IT_FIXED_CHAN:
		conn->fixed_chan_mask = rsp->data[0];
		conn->info_state |= L2CAP_INFO_FEAT_MASK_REQ_DONE;
		conn->info_ident = 0;

		l2cap_conn_start(conn);
		break;
	}

	return 0;
}

<<<<<<< HEAD
static inline int l2cap_create_channel_req(struct l2cap_conn *conn,
					   struct l2cap_cmd_hdr *cmd,
					   u16 cmd_len, void *data)
=======
static int l2cap_create_channel_req(struct l2cap_conn *conn,
				    struct l2cap_cmd_hdr *cmd,
				    u16 cmd_len, void *data)
>>>>>>> 0751f865
{
	struct l2cap_create_chan_req *req = data;
	struct l2cap_create_chan_rsp rsp;
	struct l2cap_chan *chan;
	struct hci_dev *hdev;
	u16 psm, scid;

	if (cmd_len != sizeof(*req))
		return -EPROTO;

	if (!enable_hs)
		return -EINVAL;

	psm = le16_to_cpu(req->psm);
	scid = le16_to_cpu(req->scid);

	BT_DBG("psm 0x%2.2x, scid 0x%4.4x, amp_id %d", psm, scid, req->amp_id);

	/* For controller id 0 make BR/EDR connection */
	if (req->amp_id == HCI_BREDR_ID) {
		l2cap_connect(conn, cmd, data, L2CAP_CREATE_CHAN_RSP,
			      req->amp_id);
		return 0;
	}

	/* Validate AMP controller id */
	hdev = hci_dev_get(req->amp_id);
	if (!hdev)
		goto error;

	if (hdev->dev_type != HCI_AMP || !test_bit(HCI_UP, &hdev->flags)) {
		hci_dev_put(hdev);
		goto error;
	}

	chan = l2cap_connect(conn, cmd, data, L2CAP_CREATE_CHAN_RSP,
			     req->amp_id);
	if (chan) {
		struct amp_mgr *mgr = conn->hcon->amp_mgr;
		struct hci_conn *hs_hcon;

		hs_hcon = hci_conn_hash_lookup_ba(hdev, AMP_LINK, conn->dst);
		if (!hs_hcon) {
			hci_dev_put(hdev);
			return -EFAULT;
		}

		BT_DBG("mgr %p bredr_chan %p hs_hcon %p", mgr, chan, hs_hcon);

		mgr->bredr_chan = chan;
		chan->hs_hcon = hs_hcon;
		chan->fcs = L2CAP_FCS_NONE;
		conn->mtu = hdev->block_mtu;
	}

	hci_dev_put(hdev);

	return 0;

error:
	rsp.dcid = 0;
	rsp.scid = cpu_to_le16(scid);
	rsp.result = __constant_cpu_to_le16(L2CAP_CR_BAD_AMP);
	rsp.status = __constant_cpu_to_le16(L2CAP_CS_NO_INFO);

	l2cap_send_cmd(conn, cmd->ident, L2CAP_CREATE_CHAN_RSP,
		       sizeof(rsp), &rsp);

	return -EFAULT;
}

<<<<<<< HEAD
static inline int l2cap_create_channel_rsp(struct l2cap_conn *conn,
					   struct l2cap_cmd_hdr *cmd,
					   void *data)
=======
static void l2cap_send_move_chan_req(struct l2cap_chan *chan, u8 dest_amp_id)
>>>>>>> 0751f865
{
	struct l2cap_move_chan_req req;
	u8 ident;

	BT_DBG("chan %p, dest_amp_id %d", chan, dest_amp_id);

	ident = l2cap_get_ident(chan->conn);
	chan->ident = ident;

	req.icid = cpu_to_le16(chan->scid);
	req.dest_amp_id = dest_amp_id;

	l2cap_send_cmd(chan->conn, ident, L2CAP_MOVE_CHAN_REQ, sizeof(req),
		       &req);

	__set_chan_timer(chan, L2CAP_MOVE_TIMEOUT);
}

static void l2cap_send_move_chan_rsp(struct l2cap_chan *chan, u16 result)
{
	struct l2cap_move_chan_rsp rsp;

	BT_DBG("chan %p, result 0x%4.4x", chan, result);

	rsp.icid = cpu_to_le16(chan->dcid);
	rsp.result = cpu_to_le16(result);

	l2cap_send_cmd(chan->conn, chan->ident, L2CAP_MOVE_CHAN_RSP,
		       sizeof(rsp), &rsp);
}

static void l2cap_send_move_chan_cfm(struct l2cap_chan *chan, u16 result)
{
	struct l2cap_move_chan_cfm cfm;

	BT_DBG("chan %p, result 0x%4.4x", chan, result);

	chan->ident = l2cap_get_ident(chan->conn);

	cfm.icid = cpu_to_le16(chan->scid);
	cfm.result = cpu_to_le16(result);

	l2cap_send_cmd(chan->conn, chan->ident, L2CAP_MOVE_CHAN_CFM,
		       sizeof(cfm), &cfm);

	__set_chan_timer(chan, L2CAP_MOVE_TIMEOUT);
}

static void l2cap_send_move_chan_cfm_icid(struct l2cap_conn *conn, u16 icid)
{
	struct l2cap_move_chan_cfm cfm;

	BT_DBG("conn %p, icid 0x%4.4x", conn, icid);

	cfm.icid = cpu_to_le16(icid);
	cfm.result = __constant_cpu_to_le16(L2CAP_MC_UNCONFIRMED);

	l2cap_send_cmd(conn, l2cap_get_ident(conn), L2CAP_MOVE_CHAN_CFM,
		       sizeof(cfm), &cfm);
}

static void l2cap_send_move_chan_cfm_rsp(struct l2cap_conn *conn, u8 ident,
					 u16 icid)
{
	struct l2cap_move_chan_cfm_rsp rsp;

	BT_DBG("icid 0x%4.4x", icid);

	rsp.icid = cpu_to_le16(icid);
	l2cap_send_cmd(conn, ident, L2CAP_MOVE_CHAN_CFM_RSP, sizeof(rsp), &rsp);
}

static void __release_logical_link(struct l2cap_chan *chan)
{
	chan->hs_hchan = NULL;
	chan->hs_hcon = NULL;

	/* Placeholder - release the logical link */
}

static void l2cap_logical_fail(struct l2cap_chan *chan)
{
	/* Logical link setup failed */
	if (chan->state != BT_CONNECTED) {
		/* Create channel failure, disconnect */
		l2cap_send_disconn_req(chan->conn, chan, ECONNRESET);
		return;
	}

	switch (chan->move_role) {
	case L2CAP_MOVE_ROLE_RESPONDER:
		l2cap_move_done(chan);
		l2cap_send_move_chan_rsp(chan, L2CAP_MR_NOT_SUPP);
		break;
	case L2CAP_MOVE_ROLE_INITIATOR:
		if (chan->move_state == L2CAP_MOVE_WAIT_LOGICAL_COMP ||
		    chan->move_state == L2CAP_MOVE_WAIT_LOGICAL_CFM) {
			/* Remote has only sent pending or
			 * success responses, clean up
			 */
			l2cap_move_done(chan);
		}

		/* Other amp move states imply that the move
		 * has already aborted
		 */
		l2cap_send_move_chan_cfm(chan, L2CAP_MC_UNCONFIRMED);
		break;
	}
}

static void l2cap_logical_finish_create(struct l2cap_chan *chan,
					struct hci_chan *hchan)
{
	struct l2cap_conf_rsp rsp;

	chan->hs_hchan = hchan;
	chan->hs_hcon->l2cap_data = chan->conn;

	l2cap_send_efs_conf_rsp(chan, &rsp, chan->ident, 0);

	if (test_bit(CONF_INPUT_DONE, &chan->conf_state)) {
		int err;

		set_default_fcs(chan);

		err = l2cap_ertm_init(chan);
		if (err < 0)
			l2cap_send_disconn_req(chan->conn, chan, -err);
		else
			l2cap_chan_ready(chan);
	}
}

static void l2cap_logical_finish_move(struct l2cap_chan *chan,
				      struct hci_chan *hchan)
{
	chan->hs_hcon = hchan->conn;
	chan->hs_hcon->l2cap_data = chan->conn;

	BT_DBG("move_state %d", chan->move_state);

	switch (chan->move_state) {
	case L2CAP_MOVE_WAIT_LOGICAL_COMP:
		/* Move confirm will be sent after a success
		 * response is received
		 */
		chan->move_state = L2CAP_MOVE_WAIT_RSP_SUCCESS;
		break;
	case L2CAP_MOVE_WAIT_LOGICAL_CFM:
		if (test_bit(CONN_LOCAL_BUSY, &chan->conn_state)) {
			chan->move_state = L2CAP_MOVE_WAIT_LOCAL_BUSY;
		} else if (chan->move_role == L2CAP_MOVE_ROLE_INITIATOR) {
			chan->move_state = L2CAP_MOVE_WAIT_CONFIRM_RSP;
			l2cap_send_move_chan_cfm(chan, L2CAP_MC_CONFIRMED);
		} else if (chan->move_role == L2CAP_MOVE_ROLE_RESPONDER) {
			chan->move_state = L2CAP_MOVE_WAIT_CONFIRM;
			l2cap_send_move_chan_rsp(chan, L2CAP_MR_SUCCESS);
		}
		break;
	default:
		/* Move was not in expected state, free the channel */
		__release_logical_link(chan);

		chan->move_state = L2CAP_MOVE_STABLE;
	}
}

/* Call with chan locked */
void l2cap_logical_cfm(struct l2cap_chan *chan, struct hci_chan *hchan,
		       u8 status)
{
	BT_DBG("chan %p, hchan %p, status %d", chan, hchan, status);

	if (status) {
		l2cap_logical_fail(chan);
		__release_logical_link(chan);
		return;
	}

	if (chan->state != BT_CONNECTED) {
		/* Ignore logical link if channel is on BR/EDR */
		if (chan->local_amp_id)
			l2cap_logical_finish_create(chan, hchan);
	} else {
		l2cap_logical_finish_move(chan, hchan);
	}
}

void l2cap_move_start(struct l2cap_chan *chan)
{
	BT_DBG("chan %p", chan);

	if (chan->local_amp_id == HCI_BREDR_ID) {
		if (chan->chan_policy != BT_CHANNEL_POLICY_AMP_PREFERRED)
			return;
		chan->move_role = L2CAP_MOVE_ROLE_INITIATOR;
		chan->move_state = L2CAP_MOVE_WAIT_PREPARE;
		/* Placeholder - start physical link setup */
	} else {
		chan->move_role = L2CAP_MOVE_ROLE_INITIATOR;
		chan->move_state = L2CAP_MOVE_WAIT_RSP_SUCCESS;
		chan->move_id = 0;
		l2cap_move_setup(chan);
		l2cap_send_move_chan_req(chan, 0);
	}
}

static void l2cap_do_create(struct l2cap_chan *chan, int result,
			    u8 local_amp_id, u8 remote_amp_id)
{
	BT_DBG("chan %p state %s %u -> %u", chan, state_to_string(chan->state),
	       local_amp_id, remote_amp_id);

	chan->fcs = L2CAP_FCS_NONE;

	/* Outgoing channel on AMP */
	if (chan->state == BT_CONNECT) {
		if (result == L2CAP_CR_SUCCESS) {
			chan->local_amp_id = local_amp_id;
			l2cap_send_create_chan_req(chan, remote_amp_id);
		} else {
			/* Revert to BR/EDR connect */
			l2cap_send_conn_req(chan);
		}

		return;
	}

	/* Incoming channel on AMP */
	if (__l2cap_no_conn_pending(chan)) {
		struct l2cap_conn_rsp rsp;
		char buf[128];
		rsp.scid = cpu_to_le16(chan->dcid);
		rsp.dcid = cpu_to_le16(chan->scid);

		if (result == L2CAP_CR_SUCCESS) {
			/* Send successful response */
			rsp.result = __constant_cpu_to_le16(L2CAP_CR_SUCCESS);
			rsp.status = __constant_cpu_to_le16(L2CAP_CS_NO_INFO);
		} else {
			/* Send negative response */
			rsp.result = __constant_cpu_to_le16(L2CAP_CR_NO_MEM);
			rsp.status = __constant_cpu_to_le16(L2CAP_CS_NO_INFO);
		}

		l2cap_send_cmd(chan->conn, chan->ident, L2CAP_CREATE_CHAN_RSP,
			       sizeof(rsp), &rsp);

		if (result == L2CAP_CR_SUCCESS) {
			__l2cap_state_change(chan, BT_CONFIG);
			set_bit(CONF_REQ_SENT, &chan->conf_state);
			l2cap_send_cmd(chan->conn, l2cap_get_ident(chan->conn),
				       L2CAP_CONF_REQ,
				       l2cap_build_conf_req(chan, buf), buf);
			chan->num_conf_req++;
		}
	}
}

static void l2cap_do_move_initiate(struct l2cap_chan *chan, u8 local_amp_id,
				   u8 remote_amp_id)
{
	l2cap_move_setup(chan);
	chan->move_id = local_amp_id;
	chan->move_state = L2CAP_MOVE_WAIT_RSP;

	l2cap_send_move_chan_req(chan, remote_amp_id);
}

static void l2cap_do_move_respond(struct l2cap_chan *chan, int result)
{
	struct hci_chan *hchan = NULL;

	/* Placeholder - get hci_chan for logical link */

	if (hchan) {
		if (hchan->state == BT_CONNECTED) {
			/* Logical link is ready to go */
			chan->hs_hcon = hchan->conn;
			chan->hs_hcon->l2cap_data = chan->conn;
			chan->move_state = L2CAP_MOVE_WAIT_CONFIRM;
			l2cap_send_move_chan_rsp(chan, L2CAP_MR_SUCCESS);

			l2cap_logical_cfm(chan, hchan, L2CAP_MR_SUCCESS);
		} else {
			/* Wait for logical link to be ready */
			chan->move_state = L2CAP_MOVE_WAIT_LOGICAL_CFM;
		}
	} else {
		/* Logical link not available */
		l2cap_send_move_chan_rsp(chan, L2CAP_MR_NOT_ALLOWED);
	}
}

static void l2cap_do_move_cancel(struct l2cap_chan *chan, int result)
{
	if (chan->move_role == L2CAP_MOVE_ROLE_RESPONDER) {
		u8 rsp_result;
		if (result == -EINVAL)
			rsp_result = L2CAP_MR_BAD_ID;
		else
			rsp_result = L2CAP_MR_NOT_ALLOWED;

		l2cap_send_move_chan_rsp(chan, rsp_result);
	}

	chan->move_role = L2CAP_MOVE_ROLE_NONE;
	chan->move_state = L2CAP_MOVE_STABLE;

	/* Restart data transmission */
	l2cap_ertm_send(chan);
}

/* Invoke with locked chan */
void __l2cap_physical_cfm(struct l2cap_chan *chan, int result)
{
	u8 local_amp_id = chan->local_amp_id;
	u8 remote_amp_id = chan->remote_amp_id;

	BT_DBG("chan %p, result %d, local_amp_id %d, remote_amp_id %d",
	       chan, result, local_amp_id, remote_amp_id);

	if (chan->state == BT_DISCONN || chan->state == BT_CLOSED) {
		l2cap_chan_unlock(chan);
		return;
	}

	if (chan->state != BT_CONNECTED) {
		l2cap_do_create(chan, result, local_amp_id, remote_amp_id);
	} else if (result != L2CAP_MR_SUCCESS) {
		l2cap_do_move_cancel(chan, result);
	} else {
		switch (chan->move_role) {
		case L2CAP_MOVE_ROLE_INITIATOR:
			l2cap_do_move_initiate(chan, local_amp_id,
					       remote_amp_id);
			break;
		case L2CAP_MOVE_ROLE_RESPONDER:
			l2cap_do_move_respond(chan, result);
			break;
		default:
			l2cap_do_move_cancel(chan, result);
			break;
		}
	}
}

static inline int l2cap_move_channel_req(struct l2cap_conn *conn,
					 struct l2cap_cmd_hdr *cmd,
					 u16 cmd_len, void *data)
{
	struct l2cap_move_chan_req *req = data;
	struct l2cap_move_chan_rsp rsp;
	struct l2cap_chan *chan;
	u16 icid = 0;
	u16 result = L2CAP_MR_NOT_ALLOWED;

	if (cmd_len != sizeof(*req))
		return -EPROTO;

	icid = le16_to_cpu(req->icid);

	BT_DBG("icid 0x%4.4x, dest_amp_id %d", icid, req->dest_amp_id);

	if (!enable_hs)
		return -EINVAL;

	chan = l2cap_get_chan_by_dcid(conn, icid);
	if (!chan) {
		rsp.icid = cpu_to_le16(icid);
		rsp.result = __constant_cpu_to_le16(L2CAP_MR_NOT_ALLOWED);
		l2cap_send_cmd(conn, cmd->ident, L2CAP_MOVE_CHAN_RSP,
			       sizeof(rsp), &rsp);
		return 0;
	}

	chan->ident = cmd->ident;

	if (chan->scid < L2CAP_CID_DYN_START ||
	    chan->chan_policy == BT_CHANNEL_POLICY_BREDR_ONLY ||
	    (chan->mode != L2CAP_MODE_ERTM &&
	     chan->mode != L2CAP_MODE_STREAMING)) {
		result = L2CAP_MR_NOT_ALLOWED;
		goto send_move_response;
	}

	if (chan->local_amp_id == req->dest_amp_id) {
		result = L2CAP_MR_SAME_ID;
		goto send_move_response;
	}

	if (req->dest_amp_id) {
		struct hci_dev *hdev;
		hdev = hci_dev_get(req->dest_amp_id);
		if (!hdev || hdev->dev_type != HCI_AMP ||
		    !test_bit(HCI_UP, &hdev->flags)) {
			if (hdev)
				hci_dev_put(hdev);

			result = L2CAP_MR_BAD_ID;
			goto send_move_response;
		}
		hci_dev_put(hdev);
	}

	/* Detect a move collision.  Only send a collision response
	 * if this side has "lost", otherwise proceed with the move.
	 * The winner has the larger bd_addr.
	 */
	if ((__chan_is_moving(chan) ||
	     chan->move_role != L2CAP_MOVE_ROLE_NONE) &&
	    bacmp(conn->src, conn->dst) > 0) {
		result = L2CAP_MR_COLLISION;
		goto send_move_response;
	}

	chan->move_role = L2CAP_MOVE_ROLE_RESPONDER;
	l2cap_move_setup(chan);
	chan->move_id = req->dest_amp_id;
	icid = chan->dcid;

	if (!req->dest_amp_id) {
		/* Moving to BR/EDR */
		if (test_bit(CONN_LOCAL_BUSY, &chan->conn_state)) {
			chan->move_state = L2CAP_MOVE_WAIT_LOCAL_BUSY;
			result = L2CAP_MR_PEND;
		} else {
			chan->move_state = L2CAP_MOVE_WAIT_CONFIRM;
			result = L2CAP_MR_SUCCESS;
		}
	} else {
		chan->move_state = L2CAP_MOVE_WAIT_PREPARE;
		/* Placeholder - uncomment when amp functions are available */
		/*amp_accept_physical(chan, req->dest_amp_id);*/
		result = L2CAP_MR_PEND;
	}

send_move_response:
	l2cap_send_move_chan_rsp(chan, result);

	l2cap_chan_unlock(chan);

	return 0;
}

static void l2cap_move_continue(struct l2cap_conn *conn, u16 icid, u16 result)
{
	struct l2cap_chan *chan;
	struct hci_chan *hchan = NULL;

	chan = l2cap_get_chan_by_scid(conn, icid);
	if (!chan) {
		l2cap_send_move_chan_cfm_icid(conn, icid);
		return;
	}

	__clear_chan_timer(chan);
	if (result == L2CAP_MR_PEND)
		__set_chan_timer(chan, L2CAP_MOVE_ERTX_TIMEOUT);

	switch (chan->move_state) {
	case L2CAP_MOVE_WAIT_LOGICAL_COMP:
		/* Move confirm will be sent when logical link
		 * is complete.
		 */
		chan->move_state = L2CAP_MOVE_WAIT_LOGICAL_CFM;
		break;
	case L2CAP_MOVE_WAIT_RSP_SUCCESS:
		if (result == L2CAP_MR_PEND) {
			break;
		} else if (test_bit(CONN_LOCAL_BUSY,
				    &chan->conn_state)) {
			chan->move_state = L2CAP_MOVE_WAIT_LOCAL_BUSY;
		} else {
			/* Logical link is up or moving to BR/EDR,
			 * proceed with move
			 */
			chan->move_state = L2CAP_MOVE_WAIT_CONFIRM_RSP;
			l2cap_send_move_chan_cfm(chan, L2CAP_MC_CONFIRMED);
		}
		break;
	case L2CAP_MOVE_WAIT_RSP:
		/* Moving to AMP */
		if (result == L2CAP_MR_SUCCESS) {
			/* Remote is ready, send confirm immediately
			 * after logical link is ready
			 */
			chan->move_state = L2CAP_MOVE_WAIT_LOGICAL_CFM;
		} else {
			/* Both logical link and move success
			 * are required to confirm
			 */
			chan->move_state = L2CAP_MOVE_WAIT_LOGICAL_COMP;
		}

		/* Placeholder - get hci_chan for logical link */
		if (!hchan) {
			/* Logical link not available */
			l2cap_send_move_chan_cfm(chan, L2CAP_MC_UNCONFIRMED);
			break;
		}

		/* If the logical link is not yet connected, do not
		 * send confirmation.
		 */
		if (hchan->state != BT_CONNECTED)
			break;

		/* Logical link is already ready to go */

		chan->hs_hcon = hchan->conn;
		chan->hs_hcon->l2cap_data = chan->conn;

		if (result == L2CAP_MR_SUCCESS) {
			/* Can confirm now */
			l2cap_send_move_chan_cfm(chan, L2CAP_MC_CONFIRMED);
		} else {
			/* Now only need move success
			 * to confirm
			 */
			chan->move_state = L2CAP_MOVE_WAIT_RSP_SUCCESS;
		}

		l2cap_logical_cfm(chan, hchan, L2CAP_MR_SUCCESS);
		break;
	default:
		/* Any other amp move state means the move failed. */
		chan->move_id = chan->local_amp_id;
		l2cap_move_done(chan);
		l2cap_send_move_chan_cfm(chan, L2CAP_MC_UNCONFIRMED);
	}

	l2cap_chan_unlock(chan);
}

static void l2cap_move_fail(struct l2cap_conn *conn, u8 ident, u16 icid,
			    u16 result)
{
	struct l2cap_chan *chan;

	chan = l2cap_get_chan_by_ident(conn, ident);
	if (!chan) {
		/* Could not locate channel, icid is best guess */
		l2cap_send_move_chan_cfm_icid(conn, icid);
		return;
	}

	__clear_chan_timer(chan);

	if (chan->move_role == L2CAP_MOVE_ROLE_INITIATOR) {
		if (result == L2CAP_MR_COLLISION) {
			chan->move_role = L2CAP_MOVE_ROLE_RESPONDER;
		} else {
			/* Cleanup - cancel move */
			chan->move_id = chan->local_amp_id;
			l2cap_move_done(chan);
		}
	}

	l2cap_send_move_chan_cfm(chan, L2CAP_MC_UNCONFIRMED);

	l2cap_chan_unlock(chan);
}

static int l2cap_move_channel_rsp(struct l2cap_conn *conn,
				  struct l2cap_cmd_hdr *cmd,
				  u16 cmd_len, void *data)
{
	struct l2cap_move_chan_rsp *rsp = data;
	u16 icid, result;

	if (cmd_len != sizeof(*rsp))
		return -EPROTO;

	icid = le16_to_cpu(rsp->icid);
	result = le16_to_cpu(rsp->result);

	BT_DBG("icid 0x%4.4x, result 0x%4.4x", icid, result);

	if (result == L2CAP_MR_SUCCESS || result == L2CAP_MR_PEND)
		l2cap_move_continue(conn, icid, result);
	else
		l2cap_move_fail(conn, cmd->ident, icid, result);

	return 0;
}

static int l2cap_move_channel_confirm(struct l2cap_conn *conn,
				      struct l2cap_cmd_hdr *cmd,
				      u16 cmd_len, void *data)
{
	struct l2cap_move_chan_cfm *cfm = data;
	struct l2cap_chan *chan;
	u16 icid, result;

	if (cmd_len != sizeof(*cfm))
		return -EPROTO;

	icid = le16_to_cpu(cfm->icid);
	result = le16_to_cpu(cfm->result);

	BT_DBG("icid 0x%4.4x, result 0x%4.4x", icid, result);

	chan = l2cap_get_chan_by_dcid(conn, icid);
	if (!chan) {
		/* Spec requires a response even if the icid was not found */
		l2cap_send_move_chan_cfm_rsp(conn, cmd->ident, icid);
		return 0;
	}

	if (chan->move_state == L2CAP_MOVE_WAIT_CONFIRM) {
		if (result == L2CAP_MC_CONFIRMED) {
			chan->local_amp_id = chan->move_id;
			if (!chan->local_amp_id)
				__release_logical_link(chan);
		} else {
			chan->move_id = chan->local_amp_id;
		}

		l2cap_move_done(chan);
	}

	l2cap_send_move_chan_cfm_rsp(conn, cmd->ident, icid);

	l2cap_chan_unlock(chan);

	return 0;
}

static inline int l2cap_move_channel_confirm_rsp(struct l2cap_conn *conn,
						 struct l2cap_cmd_hdr *cmd,
						 u16 cmd_len, void *data)
{
	struct l2cap_move_chan_cfm_rsp *rsp = data;
	struct l2cap_chan *chan;
	u16 icid;

	if (cmd_len != sizeof(*rsp))
		return -EPROTO;

	icid = le16_to_cpu(rsp->icid);

	BT_DBG("icid 0x%4.4x", icid);

	chan = l2cap_get_chan_by_scid(conn, icid);
	if (!chan)
		return 0;

	__clear_chan_timer(chan);

	if (chan->move_state == L2CAP_MOVE_WAIT_CONFIRM_RSP) {
		chan->local_amp_id = chan->move_id;

		if (!chan->local_amp_id && chan->hs_hchan)
			__release_logical_link(chan);

		l2cap_move_done(chan);
	}

	l2cap_chan_unlock(chan);

	return 0;
}

static inline int l2cap_check_conn_param(u16 min, u16 max, u16 latency,
					 u16 to_multiplier)
{
	u16 max_latency;

	if (min > max || min < 6 || max > 3200)
		return -EINVAL;

	if (to_multiplier < 10 || to_multiplier > 3200)
		return -EINVAL;

	if (max >= to_multiplier * 8)
		return -EINVAL;

	max_latency = (to_multiplier * 8 / max) - 1;
	if (latency > 499 || latency > max_latency)
		return -EINVAL;

	return 0;
}

static inline int l2cap_conn_param_update_req(struct l2cap_conn *conn,
					      struct l2cap_cmd_hdr *cmd,
					      u8 *data)
{
	struct hci_conn *hcon = conn->hcon;
	struct l2cap_conn_param_update_req *req;
	struct l2cap_conn_param_update_rsp rsp;
	u16 min, max, latency, to_multiplier, cmd_len;
	int err;

	if (!(hcon->link_mode & HCI_LM_MASTER))
		return -EINVAL;

	cmd_len = __le16_to_cpu(cmd->len);
	if (cmd_len != sizeof(struct l2cap_conn_param_update_req))
		return -EPROTO;

	req = (struct l2cap_conn_param_update_req *) data;
	min		= __le16_to_cpu(req->min);
	max		= __le16_to_cpu(req->max);
	latency		= __le16_to_cpu(req->latency);
	to_multiplier	= __le16_to_cpu(req->to_multiplier);

	BT_DBG("min 0x%4.4x max 0x%4.4x latency: 0x%4.4x Timeout: 0x%4.4x",
	       min, max, latency, to_multiplier);

	memset(&rsp, 0, sizeof(rsp));

	err = l2cap_check_conn_param(min, max, latency, to_multiplier);
	if (err)
		rsp.result = __constant_cpu_to_le16(L2CAP_CONN_PARAM_REJECTED);
	else
		rsp.result = __constant_cpu_to_le16(L2CAP_CONN_PARAM_ACCEPTED);

	l2cap_send_cmd(conn, cmd->ident, L2CAP_CONN_PARAM_UPDATE_RSP,
		       sizeof(rsp), &rsp);

	if (!err)
		hci_le_conn_update(hcon, min, max, latency, to_multiplier);

	return 0;
}

static inline int l2cap_bredr_sig_cmd(struct l2cap_conn *conn,
				      struct l2cap_cmd_hdr *cmd, u16 cmd_len,
				      u8 *data)
{
	int err = 0;

	switch (cmd->code) {
	case L2CAP_COMMAND_REJ:
		l2cap_command_rej(conn, cmd, data);
		break;

	case L2CAP_CONN_REQ:
		err = l2cap_connect_req(conn, cmd, data);
		break;

	case L2CAP_CONN_RSP:
	case L2CAP_CREATE_CHAN_RSP:
<<<<<<< HEAD
		err = l2cap_connect_rsp(conn, cmd, data);
=======
		err = l2cap_connect_create_rsp(conn, cmd, data);
>>>>>>> 0751f865
		break;

	case L2CAP_CONF_REQ:
		err = l2cap_config_req(conn, cmd, cmd_len, data);
		break;

	case L2CAP_CONF_RSP:
		err = l2cap_config_rsp(conn, cmd, data);
		break;

	case L2CAP_DISCONN_REQ:
		err = l2cap_disconnect_req(conn, cmd, data);
		break;

	case L2CAP_DISCONN_RSP:
		err = l2cap_disconnect_rsp(conn, cmd, data);
		break;

	case L2CAP_ECHO_REQ:
		l2cap_send_cmd(conn, cmd->ident, L2CAP_ECHO_RSP, cmd_len, data);
		break;

	case L2CAP_ECHO_RSP:
		break;

	case L2CAP_INFO_REQ:
		err = l2cap_information_req(conn, cmd, data);
		break;

	case L2CAP_INFO_RSP:
		err = l2cap_information_rsp(conn, cmd, data);
		break;

	case L2CAP_CREATE_CHAN_REQ:
		err = l2cap_create_channel_req(conn, cmd, cmd_len, data);
		break;

	case L2CAP_MOVE_CHAN_REQ:
		err = l2cap_move_channel_req(conn, cmd, cmd_len, data);
		break;

	case L2CAP_MOVE_CHAN_RSP:
		err = l2cap_move_channel_rsp(conn, cmd, cmd_len, data);
		break;

	case L2CAP_MOVE_CHAN_CFM:
		err = l2cap_move_channel_confirm(conn, cmd, cmd_len, data);
		break;

	case L2CAP_MOVE_CHAN_CFM_RSP:
		err = l2cap_move_channel_confirm_rsp(conn, cmd, cmd_len, data);
		break;

	default:
		BT_ERR("Unknown BR/EDR signaling command 0x%2.2x", cmd->code);
		err = -EINVAL;
		break;
	}

	return err;
}

static inline int l2cap_le_sig_cmd(struct l2cap_conn *conn,
				   struct l2cap_cmd_hdr *cmd, u8 *data)
{
	switch (cmd->code) {
	case L2CAP_COMMAND_REJ:
		return 0;

	case L2CAP_CONN_PARAM_UPDATE_REQ:
		return l2cap_conn_param_update_req(conn, cmd, data);

	case L2CAP_CONN_PARAM_UPDATE_RSP:
		return 0;

	default:
		BT_ERR("Unknown LE signaling command 0x%2.2x", cmd->code);
		return -EINVAL;
	}
}

static inline void l2cap_sig_channel(struct l2cap_conn *conn,
				     struct sk_buff *skb)
{
	u8 *data = skb->data;
	int len = skb->len;
	struct l2cap_cmd_hdr cmd;
	int err;

	l2cap_raw_recv(conn, skb);

	while (len >= L2CAP_CMD_HDR_SIZE) {
		u16 cmd_len;
		memcpy(&cmd, data, L2CAP_CMD_HDR_SIZE);
		data += L2CAP_CMD_HDR_SIZE;
		len  -= L2CAP_CMD_HDR_SIZE;

		cmd_len = le16_to_cpu(cmd.len);

		BT_DBG("code 0x%2.2x len %d id 0x%2.2x", cmd.code, cmd_len,
		       cmd.ident);

		if (cmd_len > len || !cmd.ident) {
			BT_DBG("corrupted command");
			break;
		}

		if (conn->hcon->type == LE_LINK)
			err = l2cap_le_sig_cmd(conn, &cmd, data);
		else
			err = l2cap_bredr_sig_cmd(conn, &cmd, cmd_len, data);

		if (err) {
			struct l2cap_cmd_rej_unk rej;

			BT_ERR("Wrong link type (%d)", err);

			/* FIXME: Map err to a valid reason */
			rej.reason = __constant_cpu_to_le16(L2CAP_REJ_NOT_UNDERSTOOD);
			l2cap_send_cmd(conn, cmd.ident, L2CAP_COMMAND_REJ,
				       sizeof(rej), &rej);
		}

		data += cmd_len;
		len  -= cmd_len;
	}

	kfree_skb(skb);
}

static int l2cap_check_fcs(struct l2cap_chan *chan,  struct sk_buff *skb)
{
	u16 our_fcs, rcv_fcs;
	int hdr_size;

	if (test_bit(FLAG_EXT_CTRL, &chan->flags))
		hdr_size = L2CAP_EXT_HDR_SIZE;
	else
		hdr_size = L2CAP_ENH_HDR_SIZE;

	if (chan->fcs == L2CAP_FCS_CRC16) {
		skb_trim(skb, skb->len - L2CAP_FCS_SIZE);
		rcv_fcs = get_unaligned_le16(skb->data + skb->len);
		our_fcs = crc16(0, skb->data - hdr_size, skb->len + hdr_size);

		if (our_fcs != rcv_fcs)
			return -EBADMSG;
	}
	return 0;
}

static void l2cap_send_i_or_rr_or_rnr(struct l2cap_chan *chan)
{
	struct l2cap_ctrl control;

	BT_DBG("chan %p", chan);

	memset(&control, 0, sizeof(control));
	control.sframe = 1;
	control.final = 1;
	control.reqseq = chan->buffer_seq;
	set_bit(CONN_SEND_FBIT, &chan->conn_state);

	if (test_bit(CONN_LOCAL_BUSY, &chan->conn_state)) {
		control.super = L2CAP_SUPER_RNR;
		l2cap_send_sframe(chan, &control);
	}

	if (test_and_clear_bit(CONN_REMOTE_BUSY, &chan->conn_state) &&
	    chan->unacked_frames > 0)
		__set_retrans_timer(chan);

	/* Send pending iframes */
	l2cap_ertm_send(chan);

	if (!test_bit(CONN_LOCAL_BUSY, &chan->conn_state) &&
	    test_bit(CONN_SEND_FBIT, &chan->conn_state)) {
		/* F-bit wasn't sent in an s-frame or i-frame yet, so
		 * send it now.
		 */
		control.super = L2CAP_SUPER_RR;
		l2cap_send_sframe(chan, &control);
	}
}

static void append_skb_frag(struct sk_buff *skb, struct sk_buff *new_frag,
			    struct sk_buff **last_frag)
{
	/* skb->len reflects data in skb as well as all fragments
	 * skb->data_len reflects only data in fragments
	 */
	if (!skb_has_frag_list(skb))
		skb_shinfo(skb)->frag_list = new_frag;

	new_frag->next = NULL;

	(*last_frag)->next = new_frag;
	*last_frag = new_frag;

	skb->len += new_frag->len;
	skb->data_len += new_frag->len;
	skb->truesize += new_frag->truesize;
}

static int l2cap_reassemble_sdu(struct l2cap_chan *chan, struct sk_buff *skb,
				struct l2cap_ctrl *control)
{
	int err = -EINVAL;

	switch (control->sar) {
	case L2CAP_SAR_UNSEGMENTED:
		if (chan->sdu)
			break;

		err = chan->ops->recv(chan, skb);
		break;

	case L2CAP_SAR_START:
		if (chan->sdu)
			break;

		chan->sdu_len = get_unaligned_le16(skb->data);
		skb_pull(skb, L2CAP_SDULEN_SIZE);

		if (chan->sdu_len > chan->imtu) {
			err = -EMSGSIZE;
			break;
		}

		if (skb->len >= chan->sdu_len)
			break;

		chan->sdu = skb;
		chan->sdu_last_frag = skb;

		skb = NULL;
		err = 0;
		break;

	case L2CAP_SAR_CONTINUE:
		if (!chan->sdu)
			break;

		append_skb_frag(chan->sdu, skb,
				&chan->sdu_last_frag);
		skb = NULL;

		if (chan->sdu->len >= chan->sdu_len)
			break;

		err = 0;
		break;

	case L2CAP_SAR_END:
		if (!chan->sdu)
			break;

		append_skb_frag(chan->sdu, skb,
				&chan->sdu_last_frag);
		skb = NULL;

		if (chan->sdu->len != chan->sdu_len)
			break;

		err = chan->ops->recv(chan, chan->sdu);

		if (!err) {
			/* Reassembly complete */
			chan->sdu = NULL;
			chan->sdu_last_frag = NULL;
			chan->sdu_len = 0;
		}
		break;
	}

	if (err) {
		kfree_skb(skb);
		kfree_skb(chan->sdu);
		chan->sdu = NULL;
		chan->sdu_last_frag = NULL;
		chan->sdu_len = 0;
	}

	return err;
}

static int l2cap_resegment(struct l2cap_chan *chan)
{
	/* Placeholder */
	return 0;
}

void l2cap_chan_busy(struct l2cap_chan *chan, int busy)
{
	u8 event;

	if (chan->mode != L2CAP_MODE_ERTM)
		return;

	event = busy ? L2CAP_EV_LOCAL_BUSY_DETECTED : L2CAP_EV_LOCAL_BUSY_CLEAR;
	l2cap_tx(chan, NULL, NULL, event);
}

static int l2cap_rx_queued_iframes(struct l2cap_chan *chan)
{
	int err = 0;
	/* Pass sequential frames to l2cap_reassemble_sdu()
	 * until a gap is encountered.
	 */

	BT_DBG("chan %p", chan);

	while (!test_bit(CONN_LOCAL_BUSY, &chan->conn_state)) {
		struct sk_buff *skb;
		BT_DBG("Searching for skb with txseq %d (queue len %d)",
		       chan->buffer_seq, skb_queue_len(&chan->srej_q));

		skb = l2cap_ertm_seq_in_queue(&chan->srej_q, chan->buffer_seq);

		if (!skb)
			break;

		skb_unlink(skb, &chan->srej_q);
		chan->buffer_seq = __next_seq(chan, chan->buffer_seq);
		err = l2cap_reassemble_sdu(chan, skb, &bt_cb(skb)->control);
		if (err)
			break;
	}

	if (skb_queue_empty(&chan->srej_q)) {
		chan->rx_state = L2CAP_RX_STATE_RECV;
		l2cap_send_ack(chan);
	}

	return err;
}

static void l2cap_handle_srej(struct l2cap_chan *chan,
			      struct l2cap_ctrl *control)
{
	struct sk_buff *skb;

	BT_DBG("chan %p, control %p", chan, control);

	if (control->reqseq == chan->next_tx_seq) {
		BT_DBG("Invalid reqseq %d, disconnecting", control->reqseq);
		l2cap_send_disconn_req(chan->conn, chan, ECONNRESET);
		return;
	}

	skb = l2cap_ertm_seq_in_queue(&chan->tx_q, control->reqseq);

	if (skb == NULL) {
		BT_DBG("Seq %d not available for retransmission",
		       control->reqseq);
		return;
	}

	if (chan->max_tx != 0 && bt_cb(skb)->control.retries >= chan->max_tx) {
		BT_DBG("Retry limit exceeded (%d)", chan->max_tx);
		l2cap_send_disconn_req(chan->conn, chan, ECONNRESET);
		return;
	}

	clear_bit(CONN_REMOTE_BUSY, &chan->conn_state);

	if (control->poll) {
		l2cap_pass_to_tx(chan, control);

		set_bit(CONN_SEND_FBIT, &chan->conn_state);
		l2cap_retransmit(chan, control);
		l2cap_ertm_send(chan);

		if (chan->tx_state == L2CAP_TX_STATE_WAIT_F) {
			set_bit(CONN_SREJ_ACT, &chan->conn_state);
			chan->srej_save_reqseq = control->reqseq;
		}
	} else {
		l2cap_pass_to_tx_fbit(chan, control);

		if (control->final) {
			if (chan->srej_save_reqseq != control->reqseq ||
			    !test_and_clear_bit(CONN_SREJ_ACT,
						&chan->conn_state))
				l2cap_retransmit(chan, control);
		} else {
			l2cap_retransmit(chan, control);
			if (chan->tx_state == L2CAP_TX_STATE_WAIT_F) {
				set_bit(CONN_SREJ_ACT, &chan->conn_state);
				chan->srej_save_reqseq = control->reqseq;
			}
		}
	}
}

static void l2cap_handle_rej(struct l2cap_chan *chan,
			     struct l2cap_ctrl *control)
{
	struct sk_buff *skb;

	BT_DBG("chan %p, control %p", chan, control);

	if (control->reqseq == chan->next_tx_seq) {
		BT_DBG("Invalid reqseq %d, disconnecting", control->reqseq);
		l2cap_send_disconn_req(chan->conn, chan, ECONNRESET);
		return;
	}

	skb = l2cap_ertm_seq_in_queue(&chan->tx_q, control->reqseq);

	if (chan->max_tx && skb &&
	    bt_cb(skb)->control.retries >= chan->max_tx) {
		BT_DBG("Retry limit exceeded (%d)", chan->max_tx);
		l2cap_send_disconn_req(chan->conn, chan, ECONNRESET);
		return;
	}

	clear_bit(CONN_REMOTE_BUSY, &chan->conn_state);

	l2cap_pass_to_tx(chan, control);

	if (control->final) {
		if (!test_and_clear_bit(CONN_REJ_ACT, &chan->conn_state))
			l2cap_retransmit_all(chan, control);
	} else {
		l2cap_retransmit_all(chan, control);
		l2cap_ertm_send(chan);
		if (chan->tx_state == L2CAP_TX_STATE_WAIT_F)
			set_bit(CONN_REJ_ACT, &chan->conn_state);
	}
}

static u8 l2cap_classify_txseq(struct l2cap_chan *chan, u16 txseq)
{
	BT_DBG("chan %p, txseq %d", chan, txseq);

	BT_DBG("last_acked_seq %d, expected_tx_seq %d", chan->last_acked_seq,
	       chan->expected_tx_seq);

	if (chan->rx_state == L2CAP_RX_STATE_SREJ_SENT) {
		if (__seq_offset(chan, txseq, chan->last_acked_seq) >=
		    chan->tx_win) {
			/* See notes below regarding "double poll" and
			 * invalid packets.
			 */
			if (chan->tx_win <= ((chan->tx_win_max + 1) >> 1)) {
				BT_DBG("Invalid/Ignore - after SREJ");
				return L2CAP_TXSEQ_INVALID_IGNORE;
			} else {
				BT_DBG("Invalid - in window after SREJ sent");
				return L2CAP_TXSEQ_INVALID;
			}
		}

		if (chan->srej_list.head == txseq) {
			BT_DBG("Expected SREJ");
			return L2CAP_TXSEQ_EXPECTED_SREJ;
		}

		if (l2cap_ertm_seq_in_queue(&chan->srej_q, txseq)) {
			BT_DBG("Duplicate SREJ - txseq already stored");
			return L2CAP_TXSEQ_DUPLICATE_SREJ;
		}

		if (l2cap_seq_list_contains(&chan->srej_list, txseq)) {
			BT_DBG("Unexpected SREJ - not requested");
			return L2CAP_TXSEQ_UNEXPECTED_SREJ;
		}
	}

	if (chan->expected_tx_seq == txseq) {
		if (__seq_offset(chan, txseq, chan->last_acked_seq) >=
		    chan->tx_win) {
			BT_DBG("Invalid - txseq outside tx window");
			return L2CAP_TXSEQ_INVALID;
		} else {
			BT_DBG("Expected");
			return L2CAP_TXSEQ_EXPECTED;
		}
	}

	if (__seq_offset(chan, txseq, chan->last_acked_seq) <
	    __seq_offset(chan, chan->expected_tx_seq, chan->last_acked_seq)) {
		BT_DBG("Duplicate - expected_tx_seq later than txseq");
		return L2CAP_TXSEQ_DUPLICATE;
	}

	if (__seq_offset(chan, txseq, chan->last_acked_seq) >= chan->tx_win) {
		/* A source of invalid packets is a "double poll" condition,
		 * where delays cause us to send multiple poll packets.  If
		 * the remote stack receives and processes both polls,
		 * sequence numbers can wrap around in such a way that a
		 * resent frame has a sequence number that looks like new data
		 * with a sequence gap.  This would trigger an erroneous SREJ
		 * request.
		 *
		 * Fortunately, this is impossible with a tx window that's
		 * less than half of the maximum sequence number, which allows
		 * invalid frames to be safely ignored.
		 *
		 * With tx window sizes greater than half of the tx window
		 * maximum, the frame is invalid and cannot be ignored.  This
		 * causes a disconnect.
		 */

		if (chan->tx_win <= ((chan->tx_win_max + 1) >> 1)) {
			BT_DBG("Invalid/Ignore - txseq outside tx window");
			return L2CAP_TXSEQ_INVALID_IGNORE;
		} else {
			BT_DBG("Invalid - txseq outside tx window");
			return L2CAP_TXSEQ_INVALID;
		}
	} else {
		BT_DBG("Unexpected - txseq indicates missing frames");
		return L2CAP_TXSEQ_UNEXPECTED;
	}
}

static int l2cap_rx_state_recv(struct l2cap_chan *chan,
			       struct l2cap_ctrl *control,
			       struct sk_buff *skb, u8 event)
{
	int err = 0;
	bool skb_in_use = 0;

	BT_DBG("chan %p, control %p, skb %p, event %d", chan, control, skb,
	       event);

	switch (event) {
	case L2CAP_EV_RECV_IFRAME:
		switch (l2cap_classify_txseq(chan, control->txseq)) {
		case L2CAP_TXSEQ_EXPECTED:
			l2cap_pass_to_tx(chan, control);

			if (test_bit(CONN_LOCAL_BUSY, &chan->conn_state)) {
				BT_DBG("Busy, discarding expected seq %d",
				       control->txseq);
				break;
			}

			chan->expected_tx_seq = __next_seq(chan,
							   control->txseq);

			chan->buffer_seq = chan->expected_tx_seq;
			skb_in_use = 1;

			err = l2cap_reassemble_sdu(chan, skb, control);
			if (err)
				break;

			if (control->final) {
				if (!test_and_clear_bit(CONN_REJ_ACT,
							&chan->conn_state)) {
					control->final = 0;
					l2cap_retransmit_all(chan, control);
					l2cap_ertm_send(chan);
				}
			}

			if (!test_bit(CONN_LOCAL_BUSY, &chan->conn_state))
				l2cap_send_ack(chan);
			break;
		case L2CAP_TXSEQ_UNEXPECTED:
			l2cap_pass_to_tx(chan, control);

			/* Can't issue SREJ frames in the local busy state.
			 * Drop this frame, it will be seen as missing
			 * when local busy is exited.
			 */
			if (test_bit(CONN_LOCAL_BUSY, &chan->conn_state)) {
				BT_DBG("Busy, discarding unexpected seq %d",
				       control->txseq);
				break;
			}

			/* There was a gap in the sequence, so an SREJ
			 * must be sent for each missing frame.  The
			 * current frame is stored for later use.
			 */
			skb_queue_tail(&chan->srej_q, skb);
			skb_in_use = 1;
			BT_DBG("Queued %p (queue len %d)", skb,
			       skb_queue_len(&chan->srej_q));

			clear_bit(CONN_SREJ_ACT, &chan->conn_state);
			l2cap_seq_list_clear(&chan->srej_list);
			l2cap_send_srej(chan, control->txseq);

			chan->rx_state = L2CAP_RX_STATE_SREJ_SENT;
			break;
		case L2CAP_TXSEQ_DUPLICATE:
			l2cap_pass_to_tx(chan, control);
			break;
		case L2CAP_TXSEQ_INVALID_IGNORE:
			break;
		case L2CAP_TXSEQ_INVALID:
		default:
			l2cap_send_disconn_req(chan->conn, chan,
					       ECONNRESET);
			break;
		}
		break;
	case L2CAP_EV_RECV_RR:
		l2cap_pass_to_tx(chan, control);
		if (control->final) {
			clear_bit(CONN_REMOTE_BUSY, &chan->conn_state);

			if (!test_and_clear_bit(CONN_REJ_ACT, &chan->conn_state) &&
			    !__chan_is_moving(chan)) {
				control->final = 0;
				l2cap_retransmit_all(chan, control);
			}

			l2cap_ertm_send(chan);
		} else if (control->poll) {
			l2cap_send_i_or_rr_or_rnr(chan);
		} else {
			if (test_and_clear_bit(CONN_REMOTE_BUSY,
					       &chan->conn_state) &&
			    chan->unacked_frames)
				__set_retrans_timer(chan);

			l2cap_ertm_send(chan);
		}
		break;
	case L2CAP_EV_RECV_RNR:
		set_bit(CONN_REMOTE_BUSY, &chan->conn_state);
		l2cap_pass_to_tx(chan, control);
		if (control && control->poll) {
			set_bit(CONN_SEND_FBIT, &chan->conn_state);
			l2cap_send_rr_or_rnr(chan, 0);
		}
		__clear_retrans_timer(chan);
		l2cap_seq_list_clear(&chan->retrans_list);
		break;
	case L2CAP_EV_RECV_REJ:
		l2cap_handle_rej(chan, control);
		break;
	case L2CAP_EV_RECV_SREJ:
		l2cap_handle_srej(chan, control);
		break;
	default:
		break;
	}

	if (skb && !skb_in_use) {
		BT_DBG("Freeing %p", skb);
		kfree_skb(skb);
	}

	return err;
}

static int l2cap_rx_state_srej_sent(struct l2cap_chan *chan,
				    struct l2cap_ctrl *control,
				    struct sk_buff *skb, u8 event)
{
	int err = 0;
	u16 txseq = control->txseq;
	bool skb_in_use = 0;

	BT_DBG("chan %p, control %p, skb %p, event %d", chan, control, skb,
	       event);

	switch (event) {
	case L2CAP_EV_RECV_IFRAME:
		switch (l2cap_classify_txseq(chan, txseq)) {
		case L2CAP_TXSEQ_EXPECTED:
			/* Keep frame for reassembly later */
			l2cap_pass_to_tx(chan, control);
			skb_queue_tail(&chan->srej_q, skb);
			skb_in_use = 1;
			BT_DBG("Queued %p (queue len %d)", skb,
			       skb_queue_len(&chan->srej_q));

			chan->expected_tx_seq = __next_seq(chan, txseq);
			break;
		case L2CAP_TXSEQ_EXPECTED_SREJ:
			l2cap_seq_list_pop(&chan->srej_list);

			l2cap_pass_to_tx(chan, control);
			skb_queue_tail(&chan->srej_q, skb);
			skb_in_use = 1;
			BT_DBG("Queued %p (queue len %d)", skb,
			       skb_queue_len(&chan->srej_q));

			err = l2cap_rx_queued_iframes(chan);
			if (err)
				break;

			break;
		case L2CAP_TXSEQ_UNEXPECTED:
			/* Got a frame that can't be reassembled yet.
			 * Save it for later, and send SREJs to cover
			 * the missing frames.
			 */
			skb_queue_tail(&chan->srej_q, skb);
			skb_in_use = 1;
			BT_DBG("Queued %p (queue len %d)", skb,
			       skb_queue_len(&chan->srej_q));

			l2cap_pass_to_tx(chan, control);
			l2cap_send_srej(chan, control->txseq);
			break;
		case L2CAP_TXSEQ_UNEXPECTED_SREJ:
			/* This frame was requested with an SREJ, but
			 * some expected retransmitted frames are
			 * missing.  Request retransmission of missing
			 * SREJ'd frames.
			 */
			skb_queue_tail(&chan->srej_q, skb);
			skb_in_use = 1;
			BT_DBG("Queued %p (queue len %d)", skb,
			       skb_queue_len(&chan->srej_q));

			l2cap_pass_to_tx(chan, control);
			l2cap_send_srej_list(chan, control->txseq);
			break;
		case L2CAP_TXSEQ_DUPLICATE_SREJ:
			/* We've already queued this frame.  Drop this copy. */
			l2cap_pass_to_tx(chan, control);
			break;
		case L2CAP_TXSEQ_DUPLICATE:
			/* Expecting a later sequence number, so this frame
			 * was already received.  Ignore it completely.
			 */
			break;
		case L2CAP_TXSEQ_INVALID_IGNORE:
			break;
		case L2CAP_TXSEQ_INVALID:
		default:
			l2cap_send_disconn_req(chan->conn, chan,
					       ECONNRESET);
			break;
		}
		break;
	case L2CAP_EV_RECV_RR:
		l2cap_pass_to_tx(chan, control);
		if (control->final) {
			clear_bit(CONN_REMOTE_BUSY, &chan->conn_state);

			if (!test_and_clear_bit(CONN_REJ_ACT,
						&chan->conn_state)) {
				control->final = 0;
				l2cap_retransmit_all(chan, control);
			}

			l2cap_ertm_send(chan);
		} else if (control->poll) {
			if (test_and_clear_bit(CONN_REMOTE_BUSY,
					       &chan->conn_state) &&
			    chan->unacked_frames) {
				__set_retrans_timer(chan);
			}

			set_bit(CONN_SEND_FBIT, &chan->conn_state);
			l2cap_send_srej_tail(chan);
		} else {
			if (test_and_clear_bit(CONN_REMOTE_BUSY,
					       &chan->conn_state) &&
			    chan->unacked_frames)
				__set_retrans_timer(chan);

			l2cap_send_ack(chan);
		}
		break;
	case L2CAP_EV_RECV_RNR:
		set_bit(CONN_REMOTE_BUSY, &chan->conn_state);
		l2cap_pass_to_tx(chan, control);
		if (control->poll) {
			l2cap_send_srej_tail(chan);
		} else {
			struct l2cap_ctrl rr_control;
			memset(&rr_control, 0, sizeof(rr_control));
			rr_control.sframe = 1;
			rr_control.super = L2CAP_SUPER_RR;
			rr_control.reqseq = chan->buffer_seq;
			l2cap_send_sframe(chan, &rr_control);
		}

		break;
	case L2CAP_EV_RECV_REJ:
		l2cap_handle_rej(chan, control);
		break;
	case L2CAP_EV_RECV_SREJ:
		l2cap_handle_srej(chan, control);
		break;
	}

	if (skb && !skb_in_use) {
		BT_DBG("Freeing %p", skb);
		kfree_skb(skb);
	}

	return err;
}

static int l2cap_finish_move(struct l2cap_chan *chan)
{
	BT_DBG("chan %p", chan);

	chan->rx_state = L2CAP_RX_STATE_RECV;

	if (chan->hs_hcon)
		chan->conn->mtu = chan->hs_hcon->hdev->block_mtu;
	else
		chan->conn->mtu = chan->conn->hcon->hdev->acl_mtu;

	return l2cap_resegment(chan);
}

static int l2cap_rx_state_wait_p(struct l2cap_chan *chan,
				 struct l2cap_ctrl *control,
				 struct sk_buff *skb, u8 event)
{
	int err;

	BT_DBG("chan %p, control %p, skb %p, event %d", chan, control, skb,
	       event);

	if (!control->poll)
		return -EPROTO;

	l2cap_process_reqseq(chan, control->reqseq);

	if (!skb_queue_empty(&chan->tx_q))
		chan->tx_send_head = skb_peek(&chan->tx_q);
	else
		chan->tx_send_head = NULL;

	/* Rewind next_tx_seq to the point expected
	 * by the receiver.
	 */
	chan->next_tx_seq = control->reqseq;
	chan->unacked_frames = 0;

	err = l2cap_finish_move(chan);
	if (err)
		return err;

	set_bit(CONN_SEND_FBIT, &chan->conn_state);
	l2cap_send_i_or_rr_or_rnr(chan);

	if (event == L2CAP_EV_RECV_IFRAME)
		return -EPROTO;

	return l2cap_rx_state_recv(chan, control, NULL, event);
}

static int l2cap_rx_state_wait_f(struct l2cap_chan *chan,
				 struct l2cap_ctrl *control,
				 struct sk_buff *skb, u8 event)
{
	int err;

	if (!control->final)
		return -EPROTO;

	clear_bit(CONN_REMOTE_BUSY, &chan->conn_state);

	chan->rx_state = L2CAP_RX_STATE_RECV;
	l2cap_process_reqseq(chan, control->reqseq);

	if (!skb_queue_empty(&chan->tx_q))
		chan->tx_send_head = skb_peek(&chan->tx_q);
	else
		chan->tx_send_head = NULL;

	/* Rewind next_tx_seq to the point expected
	 * by the receiver.
	 */
	chan->next_tx_seq = control->reqseq;
	chan->unacked_frames = 0;

	if (chan->hs_hcon)
		chan->conn->mtu = chan->hs_hcon->hdev->block_mtu;
	else
		chan->conn->mtu = chan->conn->hcon->hdev->acl_mtu;

	err = l2cap_resegment(chan);

	if (!err)
		err = l2cap_rx_state_recv(chan, control, skb, event);

	return err;
}

static bool __valid_reqseq(struct l2cap_chan *chan, u16 reqseq)
{
	/* Make sure reqseq is for a packet that has been sent but not acked */
	u16 unacked;

	unacked = __seq_offset(chan, chan->next_tx_seq, chan->expected_ack_seq);
	return __seq_offset(chan, chan->next_tx_seq, reqseq) <= unacked;
}

static int l2cap_rx(struct l2cap_chan *chan, struct l2cap_ctrl *control,
		    struct sk_buff *skb, u8 event)
{
	int err = 0;

	BT_DBG("chan %p, control %p, skb %p, event %d, state %d", chan,
	       control, skb, event, chan->rx_state);

	if (__valid_reqseq(chan, control->reqseq)) {
		switch (chan->rx_state) {
		case L2CAP_RX_STATE_RECV:
			err = l2cap_rx_state_recv(chan, control, skb, event);
			break;
		case L2CAP_RX_STATE_SREJ_SENT:
			err = l2cap_rx_state_srej_sent(chan, control, skb,
						       event);
			break;
		case L2CAP_RX_STATE_WAIT_P:
			err = l2cap_rx_state_wait_p(chan, control, skb, event);
			break;
		case L2CAP_RX_STATE_WAIT_F:
			err = l2cap_rx_state_wait_f(chan, control, skb, event);
			break;
		default:
			/* shut it down */
			break;
		}
	} else {
		BT_DBG("Invalid reqseq %d (next_tx_seq %d, expected_ack_seq %d",
		       control->reqseq, chan->next_tx_seq,
		       chan->expected_ack_seq);
		l2cap_send_disconn_req(chan->conn, chan, ECONNRESET);
	}

	return err;
}

static int l2cap_stream_rx(struct l2cap_chan *chan, struct l2cap_ctrl *control,
			   struct sk_buff *skb)
{
	int err = 0;

	BT_DBG("chan %p, control %p, skb %p, state %d", chan, control, skb,
	       chan->rx_state);

	if (l2cap_classify_txseq(chan, control->txseq) ==
	    L2CAP_TXSEQ_EXPECTED) {
		l2cap_pass_to_tx(chan, control);

		BT_DBG("buffer_seq %d->%d", chan->buffer_seq,
		       __next_seq(chan, chan->buffer_seq));

		chan->buffer_seq = __next_seq(chan, chan->buffer_seq);

		l2cap_reassemble_sdu(chan, skb, control);
	} else {
		if (chan->sdu) {
			kfree_skb(chan->sdu);
			chan->sdu = NULL;
		}
		chan->sdu_last_frag = NULL;
		chan->sdu_len = 0;

		if (skb) {
			BT_DBG("Freeing %p", skb);
			kfree_skb(skb);
		}
	}

	chan->last_acked_seq = control->txseq;
	chan->expected_tx_seq = __next_seq(chan, control->txseq);

	return err;
}

static int l2cap_data_rcv(struct l2cap_chan *chan, struct sk_buff *skb)
{
	struct l2cap_ctrl *control = &bt_cb(skb)->control;
	u16 len;
	u8 event;

	__unpack_control(chan, skb);

	len = skb->len;

	/*
	 * We can just drop the corrupted I-frame here.
	 * Receiver will miss it and start proper recovery
	 * procedures and ask for retransmission.
	 */
	if (l2cap_check_fcs(chan, skb))
		goto drop;

	if (!control->sframe && control->sar == L2CAP_SAR_START)
		len -= L2CAP_SDULEN_SIZE;

	if (chan->fcs == L2CAP_FCS_CRC16)
		len -= L2CAP_FCS_SIZE;

	if (len > chan->mps) {
		l2cap_send_disconn_req(chan->conn, chan, ECONNRESET);
		goto drop;
	}

	if (!control->sframe) {
		int err;

		BT_DBG("iframe sar %d, reqseq %d, final %d, txseq %d",
		       control->sar, control->reqseq, control->final,
		       control->txseq);

		/* Validate F-bit - F=0 always valid, F=1 only
		 * valid in TX WAIT_F
		 */
		if (control->final && chan->tx_state != L2CAP_TX_STATE_WAIT_F)
			goto drop;

		if (chan->mode != L2CAP_MODE_STREAMING) {
			event = L2CAP_EV_RECV_IFRAME;
			err = l2cap_rx(chan, control, skb, event);
		} else {
			err = l2cap_stream_rx(chan, control, skb);
		}

		if (err)
			l2cap_send_disconn_req(chan->conn, chan,
					       ECONNRESET);
	} else {
		const u8 rx_func_to_event[4] = {
			L2CAP_EV_RECV_RR, L2CAP_EV_RECV_REJ,
			L2CAP_EV_RECV_RNR, L2CAP_EV_RECV_SREJ
		};

		/* Only I-frames are expected in streaming mode */
		if (chan->mode == L2CAP_MODE_STREAMING)
			goto drop;

		BT_DBG("sframe reqseq %d, final %d, poll %d, super %d",
		       control->reqseq, control->final, control->poll,
		       control->super);

		if (len != 0) {
			BT_ERR("Trailing bytes: %d in sframe", len);
			l2cap_send_disconn_req(chan->conn, chan, ECONNRESET);
			goto drop;
		}

		/* Validate F and P bits */
		if (control->final && (control->poll ||
				       chan->tx_state != L2CAP_TX_STATE_WAIT_F))
			goto drop;

		event = rx_func_to_event[control->super];
		if (l2cap_rx(chan, control, skb, event))
			l2cap_send_disconn_req(chan->conn, chan, ECONNRESET);
	}

	return 0;

drop:
	kfree_skb(skb);
	return 0;
}

static void l2cap_data_channel(struct l2cap_conn *conn, u16 cid,
			       struct sk_buff *skb)
{
	struct l2cap_chan *chan;

	chan = l2cap_get_chan_by_scid(conn, cid);
	if (!chan) {
		if (cid == L2CAP_CID_A2MP) {
			chan = a2mp_channel_create(conn, skb);
			if (!chan) {
				kfree_skb(skb);
				return;
			}

			l2cap_chan_lock(chan);
		} else {
			BT_DBG("unknown cid 0x%4.4x", cid);
			/* Drop packet and return */
			kfree_skb(skb);
			return;
		}
	}

	BT_DBG("chan %p, len %d", chan, skb->len);

	if (chan->state != BT_CONNECTED)
		goto drop;

	switch (chan->mode) {
	case L2CAP_MODE_BASIC:
		/* If socket recv buffers overflows we drop data here
		 * which is *bad* because L2CAP has to be reliable.
		 * But we don't have any other choice. L2CAP doesn't
		 * provide flow control mechanism. */

		if (chan->imtu < skb->len)
			goto drop;

		if (!chan->ops->recv(chan, skb))
			goto done;
		break;

	case L2CAP_MODE_ERTM:
	case L2CAP_MODE_STREAMING:
		l2cap_data_rcv(chan, skb);
		goto done;

	default:
		BT_DBG("chan %p: bad mode 0x%2.2x", chan, chan->mode);
		break;
	}

drop:
	kfree_skb(skb);

done:
	l2cap_chan_unlock(chan);
}

static void l2cap_conless_channel(struct l2cap_conn *conn, __le16 psm,
				  struct sk_buff *skb)
{
	struct l2cap_chan *chan;

	chan = l2cap_global_chan_by_psm(0, psm, conn->src, conn->dst);
	if (!chan)
		goto drop;

	BT_DBG("chan %p, len %d", chan, skb->len);

	if (chan->state != BT_BOUND && chan->state != BT_CONNECTED)
		goto drop;

	if (chan->imtu < skb->len)
		goto drop;

	if (!chan->ops->recv(chan, skb))
		return;

drop:
	kfree_skb(skb);
}

static void l2cap_att_channel(struct l2cap_conn *conn, u16 cid,
			      struct sk_buff *skb)
{
	struct l2cap_chan *chan;

	chan = l2cap_global_chan_by_scid(0, cid, conn->src, conn->dst);
	if (!chan)
		goto drop;

	BT_DBG("chan %p, len %d", chan, skb->len);

	if (chan->state != BT_BOUND && chan->state != BT_CONNECTED)
		goto drop;

	if (chan->imtu < skb->len)
		goto drop;

	if (!chan->ops->recv(chan, skb))
		return;

drop:
	kfree_skb(skb);
}

static void l2cap_recv_frame(struct l2cap_conn *conn, struct sk_buff *skb)
{
	struct l2cap_hdr *lh = (void *) skb->data;
	u16 cid, len;
	__le16 psm;

	skb_pull(skb, L2CAP_HDR_SIZE);
	cid = __le16_to_cpu(lh->cid);
	len = __le16_to_cpu(lh->len);

	if (len != skb->len) {
		kfree_skb(skb);
		return;
	}

	BT_DBG("len %d, cid 0x%4.4x", len, cid);

	switch (cid) {
	case L2CAP_CID_LE_SIGNALING:
	case L2CAP_CID_SIGNALING:
		l2cap_sig_channel(conn, skb);
		break;

	case L2CAP_CID_CONN_LESS:
		psm = get_unaligned((__le16 *) skb->data);
		skb_pull(skb, L2CAP_PSMLEN_SIZE);
		l2cap_conless_channel(conn, psm, skb);
		break;

	case L2CAP_CID_LE_DATA:
		l2cap_att_channel(conn, cid, skb);
		break;

	case L2CAP_CID_SMP:
		if (smp_sig_channel(conn, skb))
			l2cap_conn_del(conn->hcon, EACCES);
		break;

	default:
		l2cap_data_channel(conn, cid, skb);
		break;
	}
}

/* ---- L2CAP interface with lower layer (HCI) ---- */

int l2cap_connect_ind(struct hci_dev *hdev, bdaddr_t *bdaddr)
{
	int exact = 0, lm1 = 0, lm2 = 0;
	struct l2cap_chan *c;

	BT_DBG("hdev %s, bdaddr %pMR", hdev->name, bdaddr);

	/* Find listening sockets and check their link_mode */
	read_lock(&chan_list_lock);
	list_for_each_entry(c, &chan_list, global_l) {
		struct sock *sk = c->sk;

		if (c->state != BT_LISTEN)
			continue;

		if (!bacmp(&bt_sk(sk)->src, &hdev->bdaddr)) {
			lm1 |= HCI_LM_ACCEPT;
			if (test_bit(FLAG_ROLE_SWITCH, &c->flags))
				lm1 |= HCI_LM_MASTER;
			exact++;
		} else if (!bacmp(&bt_sk(sk)->src, BDADDR_ANY)) {
			lm2 |= HCI_LM_ACCEPT;
			if (test_bit(FLAG_ROLE_SWITCH, &c->flags))
				lm2 |= HCI_LM_MASTER;
		}
	}
	read_unlock(&chan_list_lock);

	return exact ? lm1 : lm2;
}

void l2cap_connect_cfm(struct hci_conn *hcon, u8 status)
{
	struct l2cap_conn *conn;

	BT_DBG("hcon %p bdaddr %pMR status %d", hcon, &hcon->dst, status);

	if (!status) {
		conn = l2cap_conn_add(hcon, status);
		if (conn)
			l2cap_conn_ready(conn);
	} else {
		l2cap_conn_del(hcon, bt_to_errno(status));
	}
}

int l2cap_disconn_ind(struct hci_conn *hcon)
{
	struct l2cap_conn *conn = hcon->l2cap_data;

	BT_DBG("hcon %p", hcon);

	if (!conn)
		return HCI_ERROR_REMOTE_USER_TERM;
	return conn->disc_reason;
}

void l2cap_disconn_cfm(struct hci_conn *hcon, u8 reason)
{
	BT_DBG("hcon %p reason %d", hcon, reason);

	l2cap_conn_del(hcon, bt_to_errno(reason));
}

static inline void l2cap_check_encryption(struct l2cap_chan *chan, u8 encrypt)
{
	if (chan->chan_type != L2CAP_CHAN_CONN_ORIENTED)
		return;

	if (encrypt == 0x00) {
		if (chan->sec_level == BT_SECURITY_MEDIUM) {
			__set_chan_timer(chan, L2CAP_ENC_TIMEOUT);
		} else if (chan->sec_level == BT_SECURITY_HIGH)
			l2cap_chan_close(chan, ECONNREFUSED);
	} else {
		if (chan->sec_level == BT_SECURITY_MEDIUM)
			__clear_chan_timer(chan);
	}
}

int l2cap_security_cfm(struct hci_conn *hcon, u8 status, u8 encrypt)
{
	struct l2cap_conn *conn = hcon->l2cap_data;
	struct l2cap_chan *chan;

	if (!conn)
		return 0;

	BT_DBG("conn %p status 0x%2.2x encrypt %u", conn, status, encrypt);

	if (hcon->type == LE_LINK) {
		if (!status && encrypt)
			smp_distribute_keys(conn, 0);
		cancel_delayed_work(&conn->security_timer);
	}

	mutex_lock(&conn->chan_lock);

	list_for_each_entry(chan, &conn->chan_l, list) {
		l2cap_chan_lock(chan);

		BT_DBG("chan %p scid 0x%4.4x state %s", chan, chan->scid,
		       state_to_string(chan->state));

		if (chan->chan_type == L2CAP_CHAN_CONN_FIX_A2MP) {
			l2cap_chan_unlock(chan);
			continue;
		}

		if (chan->scid == L2CAP_CID_LE_DATA) {
			if (!status && encrypt) {
				chan->sec_level = hcon->sec_level;
				l2cap_chan_ready(chan);
			}

			l2cap_chan_unlock(chan);
			continue;
		}

		if (!__l2cap_no_conn_pending(chan)) {
			l2cap_chan_unlock(chan);
			continue;
		}

		if (!status && (chan->state == BT_CONNECTED ||
				chan->state == BT_CONFIG)) {
			struct sock *sk = chan->sk;

			clear_bit(BT_SK_SUSPEND, &bt_sk(sk)->flags);
			sk->sk_state_change(sk);

			l2cap_check_encryption(chan, encrypt);
			l2cap_chan_unlock(chan);
			continue;
		}

		if (chan->state == BT_CONNECT) {
			if (!status) {
				l2cap_start_connection(chan);
			} else {
				__set_chan_timer(chan, L2CAP_DISC_TIMEOUT);
			}
		} else if (chan->state == BT_CONNECT2) {
			struct sock *sk = chan->sk;
			struct l2cap_conn_rsp rsp;
			__u16 res, stat;

			lock_sock(sk);

			if (!status) {
				if (test_bit(BT_SK_DEFER_SETUP,
					     &bt_sk(sk)->flags)) {
					res = L2CAP_CR_PEND;
					stat = L2CAP_CS_AUTHOR_PEND;
					chan->ops->defer(chan);
				} else {
					__l2cap_state_change(chan, BT_CONFIG);
					res = L2CAP_CR_SUCCESS;
					stat = L2CAP_CS_NO_INFO;
				}
			} else {
				__l2cap_state_change(chan, BT_DISCONN);
				__set_chan_timer(chan, L2CAP_DISC_TIMEOUT);
				res = L2CAP_CR_SEC_BLOCK;
				stat = L2CAP_CS_NO_INFO;
			}

			release_sock(sk);

			rsp.scid   = cpu_to_le16(chan->dcid);
			rsp.dcid   = cpu_to_le16(chan->scid);
			rsp.result = cpu_to_le16(res);
			rsp.status = cpu_to_le16(stat);
			l2cap_send_cmd(conn, chan->ident, L2CAP_CONN_RSP,
				       sizeof(rsp), &rsp);

			if (!test_bit(CONF_REQ_SENT, &chan->conf_state) &&
			    res == L2CAP_CR_SUCCESS) {
				char buf[128];
				set_bit(CONF_REQ_SENT, &chan->conf_state);
				l2cap_send_cmd(conn, l2cap_get_ident(conn),
					       L2CAP_CONF_REQ,
					       l2cap_build_conf_req(chan, buf),
					       buf);
				chan->num_conf_req++;
			}
		}

		l2cap_chan_unlock(chan);
	}

	mutex_unlock(&conn->chan_lock);

	return 0;
}

int l2cap_recv_acldata(struct hci_conn *hcon, struct sk_buff *skb, u16 flags)
{
	struct l2cap_conn *conn = hcon->l2cap_data;
	struct l2cap_hdr *hdr;
	int len;

	/* For AMP controller do not create l2cap conn */
	if (!conn && hcon->hdev->dev_type != HCI_BREDR)
		goto drop;

	if (!conn)
		conn = l2cap_conn_add(hcon, 0);

	if (!conn)
		goto drop;

	BT_DBG("conn %p len %d flags 0x%x", conn, skb->len, flags);

	switch (flags) {
	case ACL_START:
	case ACL_START_NO_FLUSH:
	case ACL_COMPLETE:
		if (conn->rx_len) {
			BT_ERR("Unexpected start frame (len %d)", skb->len);
			kfree_skb(conn->rx_skb);
			conn->rx_skb = NULL;
			conn->rx_len = 0;
			l2cap_conn_unreliable(conn, ECOMM);
		}

		/* Start fragment always begin with Basic L2CAP header */
		if (skb->len < L2CAP_HDR_SIZE) {
			BT_ERR("Frame is too short (len %d)", skb->len);
			l2cap_conn_unreliable(conn, ECOMM);
			goto drop;
		}

		hdr = (struct l2cap_hdr *) skb->data;
		len = __le16_to_cpu(hdr->len) + L2CAP_HDR_SIZE;

		if (len == skb->len) {
			/* Complete frame received */
			l2cap_recv_frame(conn, skb);
			return 0;
		}

		BT_DBG("Start: total len %d, frag len %d", len, skb->len);

		if (skb->len > len) {
			BT_ERR("Frame is too long (len %d, expected len %d)",
			       skb->len, len);
			l2cap_conn_unreliable(conn, ECOMM);
			goto drop;
		}

		/* Allocate skb for the complete frame (with header) */
		conn->rx_skb = bt_skb_alloc(len, GFP_KERNEL);
		if (!conn->rx_skb)
			goto drop;

		skb_copy_from_linear_data(skb, skb_put(conn->rx_skb, skb->len),
					  skb->len);
		conn->rx_len = len - skb->len;
		break;

	case ACL_CONT:
		BT_DBG("Cont: frag len %d (expecting %d)", skb->len, conn->rx_len);

		if (!conn->rx_len) {
			BT_ERR("Unexpected continuation frame (len %d)", skb->len);
			l2cap_conn_unreliable(conn, ECOMM);
			goto drop;
		}

		if (skb->len > conn->rx_len) {
			BT_ERR("Fragment is too long (len %d, expected %d)",
			       skb->len, conn->rx_len);
			kfree_skb(conn->rx_skb);
			conn->rx_skb = NULL;
			conn->rx_len = 0;
			l2cap_conn_unreliable(conn, ECOMM);
			goto drop;
		}

		skb_copy_from_linear_data(skb, skb_put(conn->rx_skb, skb->len),
					  skb->len);
		conn->rx_len -= skb->len;

		if (!conn->rx_len) {
			/* Complete frame received */
			l2cap_recv_frame(conn, conn->rx_skb);
			conn->rx_skb = NULL;
		}
		break;
	}

drop:
	kfree_skb(skb);
	return 0;
}

static int l2cap_debugfs_show(struct seq_file *f, void *p)
{
	struct l2cap_chan *c;

	read_lock(&chan_list_lock);

	list_for_each_entry(c, &chan_list, global_l) {
		struct sock *sk = c->sk;

		seq_printf(f, "%pMR %pMR %d %d 0x%4.4x 0x%4.4x %d %d %d %d\n",
			   &bt_sk(sk)->src, &bt_sk(sk)->dst,
			   c->state, __le16_to_cpu(c->psm),
			   c->scid, c->dcid, c->imtu, c->omtu,
			   c->sec_level, c->mode);
	}

	read_unlock(&chan_list_lock);

	return 0;
}

static int l2cap_debugfs_open(struct inode *inode, struct file *file)
{
	return single_open(file, l2cap_debugfs_show, inode->i_private);
}

static const struct file_operations l2cap_debugfs_fops = {
	.open		= l2cap_debugfs_open,
	.read		= seq_read,
	.llseek		= seq_lseek,
	.release	= single_release,
};

static struct dentry *l2cap_debugfs;

int __init l2cap_init(void)
{
	int err;

	err = l2cap_init_sockets();
	if (err < 0)
		return err;

	if (bt_debugfs) {
		l2cap_debugfs = debugfs_create_file("l2cap", 0444, bt_debugfs,
						    NULL, &l2cap_debugfs_fops);
		if (!l2cap_debugfs)
			BT_ERR("Failed to create L2CAP debug file");
	}

	return 0;
}

void l2cap_exit(void)
{
	debugfs_remove(l2cap_debugfs);
	l2cap_cleanup_sockets();
}

module_param(disable_ertm, bool, 0644);
MODULE_PARM_DESC(disable_ertm, "Disable enhanced retransmission mode");<|MERGE_RESOLUTION|>--- conflicted
+++ resolved
@@ -101,8 +101,6 @@
 	return c;
 }
 
-<<<<<<< HEAD
-=======
 /* Find channel with given DCID.
  * Returns locked channel.
  */
@@ -120,7 +118,6 @@
 	return c;
 }
 
->>>>>>> 0751f865
 static struct l2cap_chan *__l2cap_get_chan_by_ident(struct l2cap_conn *conn,
 						    u8 ident)
 {
@@ -581,8 +578,6 @@
 			mgr->bredr_chan = NULL;
 	}
 
-<<<<<<< HEAD
-=======
 	if (chan->hs_hchan) {
 		struct hci_chan *hs_hchan = chan->hs_hchan;
 
@@ -590,7 +585,6 @@
 		amp_disconnect_logical_link(hs_hchan);
 	}
 
->>>>>>> 0751f865
 	chan->ops->teardown(chan, err);
 
 	if (test_bit(CONF_NOT_COMPLETE, &chan->conf_state))
@@ -776,8 +770,6 @@
 
 	BT_DBG("chan %p, skb %p len %d priority %u", chan, skb, skb->len,
 	       skb->priority);
-<<<<<<< HEAD
-=======
 
 	if (chan->hs_hcon && !__chan_is_moving(chan)) {
 		if (chan->hs_hchan)
@@ -787,7 +779,6 @@
 
 		return;
 	}
->>>>>>> 0751f865
 
 	if (!test_bit(FLAG_FLUSHABLE, &chan->flags) &&
 	    lmp_no_flush_capable(hcon->hdev))
@@ -1030,15 +1021,12 @@
 		return false;
 }
 
-<<<<<<< HEAD
-=======
 static bool l2cap_check_efs(struct l2cap_chan *chan)
 {
 	/* Check EFS parameters */
 	return true;
 }
 
->>>>>>> 0751f865
 void l2cap_send_conn_req(struct l2cap_chan *chan)
 {
 	struct l2cap_conn *conn = chan->conn;
@@ -3510,9 +3498,6 @@
 	rsp.dcid   = cpu_to_le16(chan->scid);
 	rsp.result = __constant_cpu_to_le16(L2CAP_CR_SUCCESS);
 	rsp.status = __constant_cpu_to_le16(L2CAP_CS_NO_INFO);
-<<<<<<< HEAD
-	l2cap_send_cmd(conn, chan->ident, L2CAP_CONN_RSP, sizeof(rsp), &rsp);
-=======
 
 	if (chan->hs_hcon)
 		rsp_code = L2CAP_CREATE_CHAN_RSP;
@@ -3522,7 +3507,6 @@
 	BT_DBG("chan %p rsp_code %u", chan, rsp_code);
 
 	l2cap_send_cmd(conn, chan->ident, rsp_code, sizeof(rsp), &rsp);
->>>>>>> 0751f865
 
 	if (test_and_set_bit(CONF_REQ_SENT, &chan->conf_state))
 		return;
@@ -3604,14 +3588,9 @@
 	return 0;
 }
 
-<<<<<<< HEAD
-static void l2cap_connect(struct l2cap_conn *conn, struct l2cap_cmd_hdr *cmd,
-			  u8 *data, u8 rsp_code, u8 amp_id)
-=======
 static struct l2cap_chan *l2cap_connect(struct l2cap_conn *conn,
 					struct l2cap_cmd_hdr *cmd,
 					u8 *data, u8 rsp_code, u8 amp_id)
->>>>>>> 0751f865
 {
 	struct l2cap_conn_req *req = (struct l2cap_conn_req *) data;
 	struct l2cap_conn_rsp rsp;
@@ -3662,10 +3641,7 @@
 	bacpy(&bt_sk(sk)->dst, conn->dst);
 	chan->psm  = psm;
 	chan->dcid = scid;
-<<<<<<< HEAD
-=======
 	chan->local_amp_id = amp_id;
->>>>>>> 0751f865
 
 	__l2cap_chan_add(conn, chan);
 
@@ -3739,14 +3715,10 @@
 			       l2cap_build_conf_req(chan, buf), buf);
 		chan->num_conf_req++;
 	}
-}
-
-<<<<<<< HEAD
-=======
+
 	return chan;
 }
 
->>>>>>> 0751f865
 static int l2cap_connect_req(struct l2cap_conn *conn,
 			     struct l2cap_cmd_hdr *cmd, u8 *data)
 {
@@ -3754,11 +3726,7 @@
 	return 0;
 }
 
-<<<<<<< HEAD
-static inline int l2cap_connect_rsp(struct l2cap_conn *conn,
-=======
 static int l2cap_connect_create_rsp(struct l2cap_conn *conn,
->>>>>>> 0751f865
 				    struct l2cap_cmd_hdr *cmd, u8 *data)
 {
 	struct l2cap_conn_rsp *rsp = (struct l2cap_conn_rsp *) data;
@@ -3953,11 +3921,7 @@
 		/* check compatibility */
 
 		/* Send rsp for BR/EDR channel */
-<<<<<<< HEAD
-		if (!chan->ctrl_id)
-=======
 		if (!chan->hs_hcon)
->>>>>>> 0751f865
 			l2cap_send_efs_conf_rsp(chan, rsp, cmd->ident, flags);
 		else
 			chan->ident = cmd->ident;
@@ -4007,15 +3971,6 @@
 				goto done;
 			}
 
-<<<<<<< HEAD
-			/* check compatibility */
-
-			if (!chan->ctrl_id)
-				l2cap_send_efs_conf_rsp(chan, buf, cmd->ident,
-							0);
-			else
-				chan->ident = cmd->ident;
-=======
 			if (!chan->hs_hcon) {
 				l2cap_send_efs_conf_rsp(chan, buf, cmd->ident,
 							0);
@@ -4025,7 +3980,6 @@
 					chan->ident = cmd->ident;
 				}
 			}
->>>>>>> 0751f865
 		}
 		goto done;
 
@@ -4278,15 +4232,9 @@
 	return 0;
 }
 
-<<<<<<< HEAD
-static inline int l2cap_create_channel_req(struct l2cap_conn *conn,
-					   struct l2cap_cmd_hdr *cmd,
-					   u16 cmd_len, void *data)
-=======
 static int l2cap_create_channel_req(struct l2cap_conn *conn,
 				    struct l2cap_cmd_hdr *cmd,
 				    u16 cmd_len, void *data)
->>>>>>> 0751f865
 {
 	struct l2cap_create_chan_req *req = data;
 	struct l2cap_create_chan_rsp rsp;
@@ -4358,13 +4306,7 @@
 	return -EFAULT;
 }
 
-<<<<<<< HEAD
-static inline int l2cap_create_channel_rsp(struct l2cap_conn *conn,
-					   struct l2cap_cmd_hdr *cmd,
-					   void *data)
-=======
 static void l2cap_send_move_chan_req(struct l2cap_chan *chan, u8 dest_amp_id)
->>>>>>> 0751f865
 {
 	struct l2cap_move_chan_req req;
 	u8 ident;
@@ -5111,11 +5053,7 @@
 
 	case L2CAP_CONN_RSP:
 	case L2CAP_CREATE_CHAN_RSP:
-<<<<<<< HEAD
-		err = l2cap_connect_rsp(conn, cmd, data);
-=======
 		err = l2cap_connect_create_rsp(conn, cmd, data);
->>>>>>> 0751f865
 		break;
 
 	case L2CAP_CONF_REQ:
