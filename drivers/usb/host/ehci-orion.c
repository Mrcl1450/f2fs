--- conflicted
+++ resolved
@@ -170,13 +170,9 @@
 	}
 }
 
-<<<<<<< HEAD
+static u64 ehci_orion_dma_mask = DMA_BIT_MASK(32);
+
 static int ehci_orion_drv_probe(struct platform_device *pdev)
-=======
-static u64 ehci_orion_dma_mask = DMA_BIT_MASK(32);
-
-static int __devinit ehci_orion_drv_probe(struct platform_device *pdev)
->>>>>>> 64507dd7
 {
 	struct orion_ehci_data *pd = pdev->dev.platform_data;
 	const struct mbus_dram_target_info *dram;
