/* i915_drv.h -- Private header for the I915 driver -*- linux-c -*-
 */
/*
 *
 * Copyright 2003 Tungsten Graphics, Inc., Cedar Park, Texas.
 * All Rights Reserved.
 *
 * Permission is hereby granted, free of charge, to any person obtaining a
 * copy of this software and associated documentation files (the
 * "Software"), to deal in the Software without restriction, including
 * without limitation the rights to use, copy, modify, merge, publish,
 * distribute, sub license, and/or sell copies of the Software, and to
 * permit persons to whom the Software is furnished to do so, subject to
 * the following conditions:
 *
 * The above copyright notice and this permission notice (including the
 * next paragraph) shall be included in all copies or substantial portions
 * of the Software.
 *
 * THE SOFTWARE IS PROVIDED "AS IS", WITHOUT WARRANTY OF ANY KIND, EXPRESS
 * OR IMPLIED, INCLUDING BUT NOT LIMITED TO THE WARRANTIES OF
 * MERCHANTABILITY, FITNESS FOR A PARTICULAR PURPOSE AND NON-INFRINGEMENT.
 * IN NO EVENT SHALL TUNGSTEN GRAPHICS AND/OR ITS SUPPLIERS BE LIABLE FOR
 * ANY CLAIM, DAMAGES OR OTHER LIABILITY, WHETHER IN AN ACTION OF CONTRACT,
 * TORT OR OTHERWISE, ARISING FROM, OUT OF OR IN CONNECTION WITH THE
 * SOFTWARE OR THE USE OR OTHER DEALINGS IN THE SOFTWARE.
 *
 */

#ifndef _I915_DRV_H_
#define _I915_DRV_H_

#include <uapi/drm/i915_drm.h>

#include "i915_reg.h"
#include "intel_bios.h"
#include "intel_ringbuffer.h"
#include <linux/io-mapping.h>
#include <linux/i2c.h>
#include <linux/i2c-algo-bit.h>
#include <drm/intel-gtt.h>
#include <linux/backlight.h>
#include <linux/intel-iommu.h>
#include <linux/kref.h>
#include <linux/pm_qos.h>

/* General customization:
 */

#define DRIVER_AUTHOR		"Tungsten Graphics, Inc."

#define DRIVER_NAME		"i915"
#define DRIVER_DESC		"Intel Graphics"
#define DRIVER_DATE		"20080730"

enum pipe {
	INVALID_PIPE = -1,
	PIPE_A = 0,
	PIPE_B,
	PIPE_C,
	_PIPE_EDP,
	I915_MAX_PIPES = _PIPE_EDP
};
#define pipe_name(p) ((p) + 'A')

enum transcoder {
	TRANSCODER_A = 0,
	TRANSCODER_B,
	TRANSCODER_C,
	TRANSCODER_EDP,
	I915_MAX_TRANSCODERS
};
#define transcoder_name(t) ((t) + 'A')

enum plane {
	PLANE_A = 0,
	PLANE_B,
	PLANE_C,
};
#define plane_name(p) ((p) + 'A')

#define sprite_name(p, s) ((p) * INTEL_INFO(dev)->num_sprites[(p)] + (s) + 'A')

enum port {
	PORT_A = 0,
	PORT_B,
	PORT_C,
	PORT_D,
	PORT_E,
	I915_MAX_PORTS
};
#define port_name(p) ((p) + 'A')

#define I915_NUM_PHYS_VLV 1

enum dpio_channel {
	DPIO_CH0,
	DPIO_CH1
};

enum dpio_phy {
	DPIO_PHY0,
	DPIO_PHY1
};

enum intel_display_power_domain {
	POWER_DOMAIN_PIPE_A,
	POWER_DOMAIN_PIPE_B,
	POWER_DOMAIN_PIPE_C,
	POWER_DOMAIN_PIPE_A_PANEL_FITTER,
	POWER_DOMAIN_PIPE_B_PANEL_FITTER,
	POWER_DOMAIN_PIPE_C_PANEL_FITTER,
	POWER_DOMAIN_TRANSCODER_A,
	POWER_DOMAIN_TRANSCODER_B,
	POWER_DOMAIN_TRANSCODER_C,
	POWER_DOMAIN_TRANSCODER_EDP,
	POWER_DOMAIN_PORT_DDI_A_2_LANES,
	POWER_DOMAIN_PORT_DDI_A_4_LANES,
	POWER_DOMAIN_PORT_DDI_B_2_LANES,
	POWER_DOMAIN_PORT_DDI_B_4_LANES,
	POWER_DOMAIN_PORT_DDI_C_2_LANES,
	POWER_DOMAIN_PORT_DDI_C_4_LANES,
	POWER_DOMAIN_PORT_DDI_D_2_LANES,
	POWER_DOMAIN_PORT_DDI_D_4_LANES,
	POWER_DOMAIN_PORT_DSI,
	POWER_DOMAIN_PORT_CRT,
	POWER_DOMAIN_PORT_OTHER,
	POWER_DOMAIN_VGA,
	POWER_DOMAIN_AUDIO,
	POWER_DOMAIN_INIT,

	POWER_DOMAIN_NUM,
};

#define POWER_DOMAIN_PIPE(pipe) ((pipe) + POWER_DOMAIN_PIPE_A)
#define POWER_DOMAIN_PIPE_PANEL_FITTER(pipe) \
		((pipe) + POWER_DOMAIN_PIPE_A_PANEL_FITTER)
#define POWER_DOMAIN_TRANSCODER(tran) \
	((tran) == TRANSCODER_EDP ? POWER_DOMAIN_TRANSCODER_EDP : \
	 (tran) + POWER_DOMAIN_TRANSCODER_A)

enum hpd_pin {
	HPD_NONE = 0,
	HPD_PORT_A = HPD_NONE, /* PORT_A is internal */
	HPD_TV = HPD_NONE,     /* TV is known to be unreliable */
	HPD_CRT,
	HPD_SDVO_B,
	HPD_SDVO_C,
	HPD_PORT_B,
	HPD_PORT_C,
	HPD_PORT_D,
	HPD_NUM_PINS
};

#define I915_GEM_GPU_DOMAINS \
	(I915_GEM_DOMAIN_RENDER | \
	 I915_GEM_DOMAIN_SAMPLER | \
	 I915_GEM_DOMAIN_COMMAND | \
	 I915_GEM_DOMAIN_INSTRUCTION | \
	 I915_GEM_DOMAIN_VERTEX)

#define for_each_pipe(p) for ((p) = 0; (p) < INTEL_INFO(dev)->num_pipes; (p)++)
#define for_each_sprite(p, s) for ((s) = 0; (s) < INTEL_INFO(dev)->num_sprites[(p)]; (s)++)

#define for_each_encoder_on_crtc(dev, __crtc, intel_encoder) \
	list_for_each_entry((intel_encoder), &(dev)->mode_config.encoder_list, base.head) \
		if ((intel_encoder)->base.crtc == (__crtc))

#define for_each_connector_on_encoder(dev, __encoder, intel_connector) \
	list_for_each_entry((intel_connector), &(dev)->mode_config.connector_list, base.head) \
		if ((intel_connector)->base.encoder == (__encoder))

struct drm_i915_private;

enum intel_dpll_id {
	DPLL_ID_PRIVATE = -1, /* non-shared dpll in use */
	/* real shared dpll ids must be >= 0 */
	DPLL_ID_PCH_PLL_A,
	DPLL_ID_PCH_PLL_B,
};
#define I915_NUM_PLLS 2

struct intel_dpll_hw_state {
	uint32_t dpll;
	uint32_t dpll_md;
	uint32_t fp0;
	uint32_t fp1;
};

struct intel_shared_dpll {
	int refcount; /* count of number of CRTCs sharing this PLL */
	int active; /* count of number of active CRTCs (i.e. DPMS on) */
	bool on; /* is the PLL actually active? Disabled during modeset */
	const char *name;
	/* should match the index in the dev_priv->shared_dplls array */
	enum intel_dpll_id id;
	struct intel_dpll_hw_state hw_state;
	void (*mode_set)(struct drm_i915_private *dev_priv,
			 struct intel_shared_dpll *pll);
	void (*enable)(struct drm_i915_private *dev_priv,
		       struct intel_shared_dpll *pll);
	void (*disable)(struct drm_i915_private *dev_priv,
			struct intel_shared_dpll *pll);
	bool (*get_hw_state)(struct drm_i915_private *dev_priv,
			     struct intel_shared_dpll *pll,
			     struct intel_dpll_hw_state *hw_state);
};

/* Used by dp and fdi links */
struct intel_link_m_n {
	uint32_t	tu;
	uint32_t	gmch_m;
	uint32_t	gmch_n;
	uint32_t	link_m;
	uint32_t	link_n;
};

void intel_link_compute_m_n(int bpp, int nlanes,
			    int pixel_clock, int link_clock,
			    struct intel_link_m_n *m_n);

struct intel_ddi_plls {
	int spll_refcount;
	int wrpll1_refcount;
	int wrpll2_refcount;
};

/* Interface history:
 *
 * 1.1: Original.
 * 1.2: Add Power Management
 * 1.3: Add vblank support
 * 1.4: Fix cmdbuffer path, add heap destroy
 * 1.5: Add vblank pipe configuration
 * 1.6: - New ioctl for scheduling buffer swaps on vertical blank
 *      - Support vertical blank on secondary display pipe
 */
#define DRIVER_MAJOR		1
#define DRIVER_MINOR		6
#define DRIVER_PATCHLEVEL	0

#define WATCH_LISTS	0
#define WATCH_GTT	0

#define I915_GEM_PHYS_CURSOR_0 1
#define I915_GEM_PHYS_CURSOR_1 2
#define I915_GEM_PHYS_OVERLAY_REGS 3
#define I915_MAX_PHYS_OBJECT (I915_GEM_PHYS_OVERLAY_REGS)

struct drm_i915_gem_phys_object {
	int id;
	struct page **page_list;
	drm_dma_handle_t *handle;
	struct drm_i915_gem_object *cur_obj;
};

struct opregion_header;
struct opregion_acpi;
struct opregion_swsci;
struct opregion_asle;

struct intel_opregion {
	struct opregion_header __iomem *header;
	struct opregion_acpi __iomem *acpi;
	struct opregion_swsci __iomem *swsci;
	u32 swsci_gbda_sub_functions;
	u32 swsci_sbcb_sub_functions;
	struct opregion_asle __iomem *asle;
	void __iomem *vbt;
	u32 __iomem *lid_state;
	struct work_struct asle_work;
};
#define OPREGION_SIZE            (8*1024)

struct intel_overlay;
struct intel_overlay_error_state;

struct drm_i915_master_private {
	drm_local_map_t *sarea;
	struct _drm_i915_sarea *sarea_priv;
};
#define I915_FENCE_REG_NONE -1
#define I915_MAX_NUM_FENCES 32
/* 32 fences + sign bit for FENCE_REG_NONE */
#define I915_MAX_NUM_FENCE_BITS 6

struct drm_i915_fence_reg {
	struct list_head lru_list;
	struct drm_i915_gem_object *obj;
	int pin_count;
};

struct sdvo_device_mapping {
	u8 initialized;
	u8 dvo_port;
	u8 slave_addr;
	u8 dvo_wiring;
	u8 i2c_pin;
	u8 ddc_pin;
};

struct intel_display_error_state;

struct drm_i915_error_state {
	struct kref ref;
	struct timeval time;

	char error_msg[128];
	u32 reset_count;
	u32 suspend_count;

	/* Generic register state */
	u32 eir;
	u32 pgtbl_er;
	u32 ier;
	u32 ccid;
	u32 derrmr;
	u32 forcewake;
	u32 error; /* gen6+ */
	u32 err_int; /* gen7 */
	u32 done_reg;
	u32 gac_eco;
	u32 gam_ecochk;
	u32 gab_ctl;
	u32 gfx_mode;
	u32 extra_instdone[I915_NUM_INSTDONE_REG];
	u32 pipestat[I915_MAX_PIPES];
	u64 fence[I915_MAX_NUM_FENCES];
	struct intel_overlay_error_state *overlay;
	struct intel_display_error_state *display;

	struct drm_i915_error_ring {
		bool valid;
		/* Software tracked state */
		bool waiting;
		int hangcheck_score;
		enum intel_ring_hangcheck_action hangcheck_action;
		int num_requests;

		/* our own tracking of ring head and tail */
		u32 cpu_ring_head;
		u32 cpu_ring_tail;

		u32 semaphore_seqno[I915_NUM_RINGS - 1];

		/* Register state */
		u32 tail;
		u32 head;
		u32 ctl;
		u32 hws;
		u32 ipeir;
		u32 ipehr;
		u32 instdone;
		u32 bbstate;
		u32 instpm;
		u32 instps;
		u32 seqno;
		u64 bbaddr;
		u64 acthd;
		u32 fault_reg;
		u32 faddr;
		u32 rc_psmi; /* sleep state */
		u32 semaphore_mboxes[I915_NUM_RINGS - 1];

		struct drm_i915_error_object {
			int page_count;
			u32 gtt_offset;
			u32 *pages[0];
		} *ringbuffer, *batchbuffer, *wa_batchbuffer, *ctx, *hws_page;

		struct drm_i915_error_request {
			long jiffies;
			u32 seqno;
			u32 tail;
		} *requests;

		struct {
			u32 gfx_mode;
			union {
				u64 pdp[4];
				u32 pp_dir_base;
			};
		} vm_info;

		pid_t pid;
		char comm[TASK_COMM_LEN];
	} ring[I915_NUM_RINGS];
	struct drm_i915_error_buffer {
		u32 size;
		u32 name;
		u32 rseqno, wseqno;
		u32 gtt_offset;
		u32 read_domains;
		u32 write_domain;
		s32 fence_reg:I915_MAX_NUM_FENCE_BITS;
		s32 pinned:2;
		u32 tiling:2;
		u32 dirty:1;
		u32 purgeable:1;
		s32 ring:4;
		u32 cache_level:3;
	} **active_bo, **pinned_bo;

	u32 *active_bo_count, *pinned_bo_count;
};

struct intel_connector;
struct intel_crtc_config;
struct intel_plane_config;
struct intel_crtc;
struct intel_limit;
struct dpll;

struct drm_i915_display_funcs {
	bool (*fbc_enabled)(struct drm_device *dev);
	void (*enable_fbc)(struct drm_crtc *crtc);
	void (*disable_fbc)(struct drm_device *dev);
	int (*get_display_clock_speed)(struct drm_device *dev);
	int (*get_fifo_size)(struct drm_device *dev, int plane);
	/**
	 * find_dpll() - Find the best values for the PLL
	 * @limit: limits for the PLL
	 * @crtc: current CRTC
	 * @target: target frequency in kHz
	 * @refclk: reference clock frequency in kHz
	 * @match_clock: if provided, @best_clock P divider must
	 *               match the P divider from @match_clock
	 *               used for LVDS downclocking
	 * @best_clock: best PLL values found
	 *
	 * Returns true on success, false on failure.
	 */
	bool (*find_dpll)(const struct intel_limit *limit,
			  struct drm_crtc *crtc,
			  int target, int refclk,
			  struct dpll *match_clock,
			  struct dpll *best_clock);
	void (*update_wm)(struct drm_crtc *crtc);
	void (*update_sprite_wm)(struct drm_plane *plane,
				 struct drm_crtc *crtc,
				 uint32_t sprite_width, int pixel_size,
				 bool enable, bool scaled);
	void (*modeset_global_resources)(struct drm_device *dev);
	/* Returns the active state of the crtc, and if the crtc is active,
	 * fills out the pipe-config with the hw state. */
	bool (*get_pipe_config)(struct intel_crtc *,
				struct intel_crtc_config *);
	void (*get_plane_config)(struct intel_crtc *,
				 struct intel_plane_config *);
	int (*crtc_mode_set)(struct drm_crtc *crtc,
			     int x, int y,
			     struct drm_framebuffer *old_fb);
	void (*crtc_enable)(struct drm_crtc *crtc);
	void (*crtc_disable)(struct drm_crtc *crtc);
	void (*off)(struct drm_crtc *crtc);
	void (*write_eld)(struct drm_connector *connector,
			  struct drm_crtc *crtc,
			  struct drm_display_mode *mode);
	void (*fdi_link_train)(struct drm_crtc *crtc);
	void (*init_clock_gating)(struct drm_device *dev);
	int (*queue_flip)(struct drm_device *dev, struct drm_crtc *crtc,
			  struct drm_framebuffer *fb,
			  struct drm_i915_gem_object *obj,
			  uint32_t flags);
	int (*update_primary_plane)(struct drm_crtc *crtc,
				    struct drm_framebuffer *fb,
				    int x, int y);
	void (*hpd_irq_setup)(struct drm_device *dev);
	/* clock updates for mode set */
	/* cursor updates */
	/* render clock increase/decrease */
	/* display clock increase/decrease */
	/* pll clock increase/decrease */

	int (*setup_backlight)(struct intel_connector *connector);
	uint32_t (*get_backlight)(struct intel_connector *connector);
	void (*set_backlight)(struct intel_connector *connector,
			      uint32_t level);
	void (*disable_backlight)(struct intel_connector *connector);
	void (*enable_backlight)(struct intel_connector *connector);
};

struct intel_uncore_funcs {
	void (*force_wake_get)(struct drm_i915_private *dev_priv,
							int fw_engine);
	void (*force_wake_put)(struct drm_i915_private *dev_priv,
							int fw_engine);

	uint8_t  (*mmio_readb)(struct drm_i915_private *dev_priv, off_t offset, bool trace);
	uint16_t (*mmio_readw)(struct drm_i915_private *dev_priv, off_t offset, bool trace);
	uint32_t (*mmio_readl)(struct drm_i915_private *dev_priv, off_t offset, bool trace);
	uint64_t (*mmio_readq)(struct drm_i915_private *dev_priv, off_t offset, bool trace);

	void (*mmio_writeb)(struct drm_i915_private *dev_priv, off_t offset,
				uint8_t val, bool trace);
	void (*mmio_writew)(struct drm_i915_private *dev_priv, off_t offset,
				uint16_t val, bool trace);
	void (*mmio_writel)(struct drm_i915_private *dev_priv, off_t offset,
				uint32_t val, bool trace);
	void (*mmio_writeq)(struct drm_i915_private *dev_priv, off_t offset,
				uint64_t val, bool trace);
};

struct intel_uncore {
	spinlock_t lock; /** lock is also taken in irq contexts. */

	struct intel_uncore_funcs funcs;

	unsigned fifo_count;
	unsigned forcewake_count;

	unsigned fw_rendercount;
	unsigned fw_mediacount;

	struct timer_list force_wake_timer;
};

#define DEV_INFO_FOR_EACH_FLAG(func, sep) \
	func(is_mobile) sep \
	func(is_i85x) sep \
	func(is_i915g) sep \
	func(is_i945gm) sep \
	func(is_g33) sep \
	func(need_gfx_hws) sep \
	func(is_g4x) sep \
	func(is_pineview) sep \
	func(is_broadwater) sep \
	func(is_crestline) sep \
	func(is_ivybridge) sep \
	func(is_valleyview) sep \
	func(is_haswell) sep \
	func(is_preliminary) sep \
	func(has_fbc) sep \
	func(has_pipe_cxsr) sep \
	func(has_hotplug) sep \
	func(cursor_needs_physical) sep \
	func(has_overlay) sep \
	func(overlay_needs_physical) sep \
	func(supports_tv) sep \
	func(has_llc) sep \
	func(has_ddi) sep \
	func(has_fpga_dbg)

#define DEFINE_FLAG(name) u8 name:1
#define SEP_SEMICOLON ;

struct intel_device_info {
	u32 display_mmio_offset;
	u8 num_pipes:3;
	u8 num_sprites[I915_MAX_PIPES];
	u8 gen;
	u8 ring_mask; /* Rings supported by the HW */
	DEV_INFO_FOR_EACH_FLAG(DEFINE_FLAG, SEP_SEMICOLON);
	/* Register offsets for the various display pipes and transcoders */
	int pipe_offsets[I915_MAX_TRANSCODERS];
	int trans_offsets[I915_MAX_TRANSCODERS];
	int dpll_offsets[I915_MAX_PIPES];
	int dpll_md_offsets[I915_MAX_PIPES];
	int palette_offsets[I915_MAX_PIPES];
};

#undef DEFINE_FLAG
#undef SEP_SEMICOLON

enum i915_cache_level {
	I915_CACHE_NONE = 0,
	I915_CACHE_LLC, /* also used for snoopable memory on non-LLC */
	I915_CACHE_L3_LLC, /* gen7+, L3 sits between the domain specifc
			      caches, eg sampler/render caches, and the
			      large Last-Level-Cache. LLC is coherent with
			      the CPU, but L3 is only visible to the GPU. */
	I915_CACHE_WT, /* hsw:gt3e WriteThrough for scanouts */
};

typedef uint32_t gen6_gtt_pte_t;

/**
 * A VMA represents a GEM BO that is bound into an address space. Therefore, a
 * VMA's presence cannot be guaranteed before binding, or after unbinding the
 * object into/from the address space.
 *
 * To make things as simple as possible (ie. no refcounting), a VMA's lifetime
 * will always be <= an objects lifetime. So object refcounting should cover us.
 */
struct i915_vma {
	struct drm_mm_node node;
	struct drm_i915_gem_object *obj;
	struct i915_address_space *vm;

	/** This object's place on the active/inactive lists */
	struct list_head mm_list;

	struct list_head vma_link; /* Link in the object's VMA list */

	/** This vma's place in the batchbuffer or on the eviction list */
	struct list_head exec_list;

	/**
	 * Used for performing relocations during execbuffer insertion.
	 */
	struct hlist_node exec_node;
	unsigned long exec_handle;
	struct drm_i915_gem_exec_object2 *exec_entry;

	/**
	 * How many users have pinned this object in GTT space. The following
	 * users can each hold at most one reference: pwrite/pread, pin_ioctl
	 * (via user_pin_count), execbuffer (objects are not allowed multiple
	 * times for the same batchbuffer), and the framebuffer code. When
	 * switching/pageflipping, the framebuffer code has at most two buffers
	 * pinned per crtc.
	 *
	 * In the worst case this is 1 + 1 + 1 + 2*2 = 7. That would fit into 3
	 * bits with absolutely no headroom. So use 4 bits. */
	unsigned int pin_count:4;
#define DRM_I915_GEM_OBJECT_MAX_PIN_COUNT 0xf

	/** Unmap an object from an address space. This usually consists of
	 * setting the valid PTE entries to a reserved scratch page. */
	void (*unbind_vma)(struct i915_vma *vma);
	/* Map an object into an address space with the given cache flags. */
#define GLOBAL_BIND (1<<0)
	void (*bind_vma)(struct i915_vma *vma,
			 enum i915_cache_level cache_level,
			 u32 flags);
};

struct i915_address_space {
	struct drm_mm mm;
	struct drm_device *dev;
	struct list_head global_link;
	unsigned long start;		/* Start offset always 0 for dri2 */
	size_t total;		/* size addr space maps (ex. 2GB for ggtt) */

	struct {
		dma_addr_t addr;
		struct page *page;
	} scratch;

	/**
	 * List of objects currently involved in rendering.
	 *
	 * Includes buffers having the contents of their GPU caches
	 * flushed, not necessarily primitives.  last_rendering_seqno
	 * represents when the rendering involved will be completed.
	 *
	 * A reference is held on the buffer while on this list.
	 */
	struct list_head active_list;

	/**
	 * LRU list of objects which are not in the ringbuffer and
	 * are ready to unbind, but are still in the GTT.
	 *
	 * last_rendering_seqno is 0 while an object is in this list.
	 *
	 * A reference is not held on the buffer while on this list,
	 * as merely being GTT-bound shouldn't prevent its being
	 * freed, and we'll pull it off the list in the free path.
	 */
	struct list_head inactive_list;

	/* FIXME: Need a more generic return type */
	gen6_gtt_pte_t (*pte_encode)(dma_addr_t addr,
				     enum i915_cache_level level,
				     bool valid); /* Create a valid PTE */
	void (*clear_range)(struct i915_address_space *vm,
			    uint64_t start,
			    uint64_t length,
			    bool use_scratch);
	void (*insert_entries)(struct i915_address_space *vm,
			       struct sg_table *st,
			       uint64_t start,
			       enum i915_cache_level cache_level);
	void (*cleanup)(struct i915_address_space *vm);
};

/* The Graphics Translation Table is the way in which GEN hardware translates a
 * Graphics Virtual Address into a Physical Address. In addition to the normal
 * collateral associated with any va->pa translations GEN hardware also has a
 * portion of the GTT which can be mapped by the CPU and remain both coherent
 * and correct (in cases like swizzling). That region is referred to as GMADR in
 * the spec.
 */
struct i915_gtt {
	struct i915_address_space base;
	size_t stolen_size;		/* Total size of stolen memory */

	unsigned long mappable_end;	/* End offset that we can CPU map */
	struct io_mapping *mappable;	/* Mapping to our CPU mappable region */
	phys_addr_t mappable_base;	/* PA of our GMADR */

	/** "Graphics Stolen Memory" holds the global PTEs */
	void __iomem *gsm;

	bool do_idle_maps;

	int mtrr;

	/* global gtt ops */
	int (*gtt_probe)(struct drm_device *dev, size_t *gtt_total,
			  size_t *stolen, phys_addr_t *mappable_base,
			  unsigned long *mappable_end);
};
#define gtt_total_entries(gtt) ((gtt).base.total >> PAGE_SHIFT)

#define GEN8_LEGACY_PDPS 4
struct i915_hw_ppgtt {
	struct i915_address_space base;
	struct kref ref;
	struct drm_mm_node node;
	unsigned num_pd_entries;
	unsigned num_pd_pages; /* gen8+ */
	union {
		struct page **pt_pages;
		struct page **gen8_pt_pages[GEN8_LEGACY_PDPS];
	};
	struct page *pd_pages;
	union {
		uint32_t pd_offset;
		dma_addr_t pd_dma_addr[GEN8_LEGACY_PDPS];
	};
	union {
		dma_addr_t *pt_dma_addr;
		dma_addr_t *gen8_pt_dma_addr[4];
	};

	struct i915_hw_context *ctx;

	int (*enable)(struct i915_hw_ppgtt *ppgtt);
	int (*switch_mm)(struct i915_hw_ppgtt *ppgtt,
			 struct intel_ring_buffer *ring,
			 bool synchronous);
	void (*debug_dump)(struct i915_hw_ppgtt *ppgtt, struct seq_file *m);
};

struct i915_ctx_hang_stats {
	/* This context had batch pending when hang was declared */
	unsigned batch_pending;

	/* This context had batch active when hang was declared */
	unsigned batch_active;

	/* Time when this context was last blamed for a GPU reset */
	unsigned long guilty_ts;

	/* This context is banned to submit more work */
	bool banned;
};

/* This must match up with the value previously used for execbuf2.rsvd1. */
#define DEFAULT_CONTEXT_ID 0
struct i915_hw_context {
	struct kref ref;
	int id;
	bool is_initialized;
	uint8_t remap_slice;
	struct drm_i915_file_private *file_priv;
	struct intel_ring_buffer *last_ring;
	struct drm_i915_gem_object *obj;
	struct i915_ctx_hang_stats hang_stats;
	struct i915_address_space *vm;

	struct list_head link;
};

struct i915_fbc {
	unsigned long size;
	unsigned int fb_id;
	enum plane plane;
	int y;

	struct drm_mm_node *compressed_fb;
	struct drm_mm_node *compressed_llb;

	struct intel_fbc_work {
		struct delayed_work work;
		struct drm_crtc *crtc;
		struct drm_framebuffer *fb;
	} *fbc_work;

	enum no_fbc_reason {
		FBC_OK, /* FBC is enabled */
		FBC_UNSUPPORTED, /* FBC is not supported by this chipset */
		FBC_NO_OUTPUT, /* no outputs enabled to compress */
		FBC_STOLEN_TOO_SMALL, /* not enough space for buffers */
		FBC_UNSUPPORTED_MODE, /* interlace or doublescanned mode */
		FBC_MODE_TOO_LARGE, /* mode too large for compression */
		FBC_BAD_PLANE, /* fbc not supported on plane */
		FBC_NOT_TILED, /* buffer not tiled */
		FBC_MULTIPLE_PIPES, /* more than one pipe active */
		FBC_MODULE_PARAM,
		FBC_CHIP_DEFAULT, /* disabled by default on this chip */
	} no_fbc_reason;
};

struct i915_psr {
	bool sink_support;
	bool source_ok;
};

enum intel_pch {
	PCH_NONE = 0,	/* No PCH present */
	PCH_IBX,	/* Ibexpeak PCH */
	PCH_CPT,	/* Cougarpoint PCH */
	PCH_LPT,	/* Lynxpoint PCH */
	PCH_NOP,
};

enum intel_sbi_destination {
	SBI_ICLK,
	SBI_MPHY,
};

#define QUIRK_PIPEA_FORCE (1<<0)
#define QUIRK_LVDS_SSC_DISABLE (1<<1)
#define QUIRK_INVERT_BRIGHTNESS (1<<2)

struct intel_fbdev;
struct intel_fbc_work;

struct intel_gmbus {
	struct i2c_adapter adapter;
	u32 force_bit;
	u32 reg0;
	u32 gpio_reg;
	struct i2c_algo_bit_data bit_algo;
	struct drm_i915_private *dev_priv;
};

struct i915_suspend_saved_registers {
	u8 saveLBB;
	u32 saveDSPACNTR;
	u32 saveDSPBCNTR;
	u32 saveDSPARB;
	u32 savePIPEACONF;
	u32 savePIPEBCONF;
	u32 savePIPEASRC;
	u32 savePIPEBSRC;
	u32 saveFPA0;
	u32 saveFPA1;
	u32 saveDPLL_A;
	u32 saveDPLL_A_MD;
	u32 saveHTOTAL_A;
	u32 saveHBLANK_A;
	u32 saveHSYNC_A;
	u32 saveVTOTAL_A;
	u32 saveVBLANK_A;
	u32 saveVSYNC_A;
	u32 saveBCLRPAT_A;
	u32 saveTRANSACONF;
	u32 saveTRANS_HTOTAL_A;
	u32 saveTRANS_HBLANK_A;
	u32 saveTRANS_HSYNC_A;
	u32 saveTRANS_VTOTAL_A;
	u32 saveTRANS_VBLANK_A;
	u32 saveTRANS_VSYNC_A;
	u32 savePIPEASTAT;
	u32 saveDSPASTRIDE;
	u32 saveDSPASIZE;
	u32 saveDSPAPOS;
	u32 saveDSPAADDR;
	u32 saveDSPASURF;
	u32 saveDSPATILEOFF;
	u32 savePFIT_PGM_RATIOS;
	u32 saveBLC_HIST_CTL;
	u32 saveBLC_PWM_CTL;
	u32 saveBLC_PWM_CTL2;
	u32 saveBLC_HIST_CTL_B;
	u32 saveBLC_CPU_PWM_CTL;
	u32 saveBLC_CPU_PWM_CTL2;
	u32 saveFPB0;
	u32 saveFPB1;
	u32 saveDPLL_B;
	u32 saveDPLL_B_MD;
	u32 saveHTOTAL_B;
	u32 saveHBLANK_B;
	u32 saveHSYNC_B;
	u32 saveVTOTAL_B;
	u32 saveVBLANK_B;
	u32 saveVSYNC_B;
	u32 saveBCLRPAT_B;
	u32 saveTRANSBCONF;
	u32 saveTRANS_HTOTAL_B;
	u32 saveTRANS_HBLANK_B;
	u32 saveTRANS_HSYNC_B;
	u32 saveTRANS_VTOTAL_B;
	u32 saveTRANS_VBLANK_B;
	u32 saveTRANS_VSYNC_B;
	u32 savePIPEBSTAT;
	u32 saveDSPBSTRIDE;
	u32 saveDSPBSIZE;
	u32 saveDSPBPOS;
	u32 saveDSPBADDR;
	u32 saveDSPBSURF;
	u32 saveDSPBTILEOFF;
	u32 saveVGA0;
	u32 saveVGA1;
	u32 saveVGA_PD;
	u32 saveVGACNTRL;
	u32 saveADPA;
	u32 saveLVDS;
	u32 savePP_ON_DELAYS;
	u32 savePP_OFF_DELAYS;
	u32 saveDVOA;
	u32 saveDVOB;
	u32 saveDVOC;
	u32 savePP_ON;
	u32 savePP_OFF;
	u32 savePP_CONTROL;
	u32 savePP_DIVISOR;
	u32 savePFIT_CONTROL;
	u32 save_palette_a[256];
	u32 save_palette_b[256];
	u32 saveFBC_CONTROL;
	u32 saveIER;
	u32 saveIIR;
	u32 saveIMR;
	u32 saveDEIER;
	u32 saveDEIMR;
	u32 saveGTIER;
	u32 saveGTIMR;
	u32 saveFDI_RXA_IMR;
	u32 saveFDI_RXB_IMR;
	u32 saveCACHE_MODE_0;
	u32 saveMI_ARB_STATE;
	u32 saveSWF0[16];
	u32 saveSWF1[16];
	u32 saveSWF2[3];
	u8 saveMSR;
	u8 saveSR[8];
	u8 saveGR[25];
	u8 saveAR_INDEX;
	u8 saveAR[21];
	u8 saveDACMASK;
	u8 saveCR[37];
	uint64_t saveFENCE[I915_MAX_NUM_FENCES];
	u32 saveCURACNTR;
	u32 saveCURAPOS;
	u32 saveCURABASE;
	u32 saveCURBCNTR;
	u32 saveCURBPOS;
	u32 saveCURBBASE;
	u32 saveCURSIZE;
	u32 saveDP_B;
	u32 saveDP_C;
	u32 saveDP_D;
	u32 savePIPEA_GMCH_DATA_M;
	u32 savePIPEB_GMCH_DATA_M;
	u32 savePIPEA_GMCH_DATA_N;
	u32 savePIPEB_GMCH_DATA_N;
	u32 savePIPEA_DP_LINK_M;
	u32 savePIPEB_DP_LINK_M;
	u32 savePIPEA_DP_LINK_N;
	u32 savePIPEB_DP_LINK_N;
	u32 saveFDI_RXA_CTL;
	u32 saveFDI_TXA_CTL;
	u32 saveFDI_RXB_CTL;
	u32 saveFDI_TXB_CTL;
	u32 savePFA_CTL_1;
	u32 savePFB_CTL_1;
	u32 savePFA_WIN_SZ;
	u32 savePFB_WIN_SZ;
	u32 savePFA_WIN_POS;
	u32 savePFB_WIN_POS;
	u32 savePCH_DREF_CONTROL;
	u32 saveDISP_ARB_CTL;
	u32 savePIPEA_DATA_M1;
	u32 savePIPEA_DATA_N1;
	u32 savePIPEA_LINK_M1;
	u32 savePIPEA_LINK_N1;
	u32 savePIPEB_DATA_M1;
	u32 savePIPEB_DATA_N1;
	u32 savePIPEB_LINK_M1;
	u32 savePIPEB_LINK_N1;
	u32 saveMCHBAR_RENDER_STANDBY;
	u32 savePCH_PORT_HOTPLUG;
};

struct intel_gen6_power_mgmt {
	/* work and pm_iir are protected by dev_priv->irq_lock */
	struct work_struct work;
	u32 pm_iir;

	/* Frequencies are stored in potentially platform dependent multiples.
	 * In other words, *_freq needs to be multiplied by X to be interesting.
	 * Soft limits are those which are used for the dynamic reclocking done
	 * by the driver (raise frequencies under heavy loads, and lower for
	 * lighter loads). Hard limits are those imposed by the hardware.
	 *
	 * A distinction is made for overclocking, which is never enabled by
	 * default, and is considered to be above the hard limit if it's
	 * possible at all.
	 */
	u8 cur_freq;		/* Current frequency (cached, may not == HW) */
	u8 min_freq_softlimit;	/* Minimum frequency permitted by the driver */
	u8 max_freq_softlimit;	/* Max frequency permitted by the driver */
	u8 max_freq;		/* Maximum frequency, RP0 if not overclocking */
	u8 min_freq;		/* AKA RPn. Minimum frequency */
	u8 efficient_freq;	/* AKA RPe. Pre-determined balanced frequency */
	u8 rp1_freq;		/* "less than" RP0 power/freqency */
	u8 rp0_freq;		/* Non-overclocked max frequency. */

	int last_adj;
	enum { LOW_POWER, BETWEEN, HIGH_POWER } power;

	bool enabled;
	struct delayed_work delayed_resume_work;

	/*
	 * Protects RPS/RC6 register access and PCU communication.
	 * Must be taken after struct_mutex if nested.
	 */
	struct mutex hw_lock;
};

/* defined intel_pm.c */
extern spinlock_t mchdev_lock;

struct intel_ilk_power_mgmt {
	u8 cur_delay;
	u8 min_delay;
	u8 max_delay;
	u8 fmax;
	u8 fstart;

	u64 last_count1;
	unsigned long last_time1;
	unsigned long chipset_power;
	u64 last_count2;
	struct timespec last_time2;
	unsigned long gfx_power;
	u8 corr;

	int c_m;
	int r_t;

	struct drm_i915_gem_object *pwrctx;
	struct drm_i915_gem_object *renderctx;
};

struct drm_i915_private;
struct i915_power_well;

struct i915_power_well_ops {
	/*
	 * Synchronize the well's hw state to match the current sw state, for
	 * example enable/disable it based on the current refcount. Called
	 * during driver init and resume time, possibly after first calling
	 * the enable/disable handlers.
	 */
	void (*sync_hw)(struct drm_i915_private *dev_priv,
			struct i915_power_well *power_well);
	/*
	 * Enable the well and resources that depend on it (for example
	 * interrupts located on the well). Called after the 0->1 refcount
	 * transition.
	 */
	void (*enable)(struct drm_i915_private *dev_priv,
		       struct i915_power_well *power_well);
	/*
	 * Disable the well and resources that depend on it. Called after
	 * the 1->0 refcount transition.
	 */
	void (*disable)(struct drm_i915_private *dev_priv,
			struct i915_power_well *power_well);
	/* Returns the hw enabled state. */
	bool (*is_enabled)(struct drm_i915_private *dev_priv,
			   struct i915_power_well *power_well);
};

/* Power well structure for haswell */
struct i915_power_well {
	const char *name;
	bool always_on;
	/* power well enable/disable usage count */
	int count;
	unsigned long domains;
	unsigned long data;
	const struct i915_power_well_ops *ops;
};

struct i915_power_domains {
	/*
	 * Power wells needed for initialization at driver init and suspend
	 * time are on. They are kept on until after the first modeset.
	 */
	bool init_power_on;
	int power_well_count;

	struct mutex lock;
	int domain_use_count[POWER_DOMAIN_NUM];
	struct i915_power_well *power_wells;
};

struct i915_dri1_state {
	unsigned allow_batchbuffer : 1;
	u32 __iomem *gfx_hws_cpu_addr;

	unsigned int cpp;
	int back_offset;
	int front_offset;
	int current_page;
	int page_flipping;

	uint32_t counter;
};

struct i915_ums_state {
	/**
	 * Flag if the X Server, and thus DRM, is not currently in
	 * control of the device.
	 *
	 * This is set between LeaveVT and EnterVT.  It needs to be
	 * replaced with a semaphore.  It also needs to be
	 * transitioned away from for kernel modesetting.
	 */
	int mm_suspended;
};

#define MAX_L3_SLICES 2
struct intel_l3_parity {
	u32 *remap_info[MAX_L3_SLICES];
	struct work_struct error_work;
	int which_slice;
};

struct i915_gem_mm {
	/** Memory allocator for GTT stolen memory */
	struct drm_mm stolen;
	/** List of all objects in gtt_space. Used to restore gtt
	 * mappings on resume */
	struct list_head bound_list;
	/**
	 * List of objects which are not bound to the GTT (thus
	 * are idle and not used by the GPU) but still have
	 * (presumably uncached) pages still attached.
	 */
	struct list_head unbound_list;

	/** Usable portion of the GTT for GEM */
	unsigned long stolen_base; /* limited to low memory (32-bit) */

	/** PPGTT used for aliasing the PPGTT with the GTT */
	struct i915_hw_ppgtt *aliasing_ppgtt;

	struct shrinker inactive_shrinker;
	bool shrinker_no_lock_stealing;

	/** LRU list of objects with fence regs on them. */
	struct list_head fence_list;

	/**
	 * We leave the user IRQ off as much as possible,
	 * but this means that requests will finish and never
	 * be retired once the system goes idle. Set a timer to
	 * fire periodically while the ring is running. When it
	 * fires, go retire requests.
	 */
	struct delayed_work retire_work;

	/**
	 * When we detect an idle GPU, we want to turn on
	 * powersaving features. So once we see that there
	 * are no more requests outstanding and no more
	 * arrive within a small period of time, we fire
	 * off the idle_work.
	 */
	struct delayed_work idle_work;

	/**
	 * Are we in a non-interruptible section of code like
	 * modesetting?
	 */
	bool interruptible;

	/**
	 * Is the GPU currently considered idle, or busy executing userspace
	 * requests?  Whilst idle, we attempt to power down the hardware and
	 * display clocks. In order to reduce the effect on performance, there
	 * is a slight delay before we do so.
	 */
	bool busy;

	/** Bit 6 swizzling required for X tiling */
	uint32_t bit_6_swizzle_x;
	/** Bit 6 swizzling required for Y tiling */
	uint32_t bit_6_swizzle_y;

	/* storage for physical objects */
	struct drm_i915_gem_phys_object *phys_objs[I915_MAX_PHYS_OBJECT];

	/* accounting, useful for userland debugging */
	spinlock_t object_stat_lock;
	size_t object_memory;
	u32 object_count;
};

struct drm_i915_error_state_buf {
	unsigned bytes;
	unsigned size;
	int err;
	u8 *buf;
	loff_t start;
	loff_t pos;
};

struct i915_error_state_file_priv {
	struct drm_device *dev;
	struct drm_i915_error_state *error;
};

struct i915_gpu_error {
	/* For hangcheck timer */
#define DRM_I915_HANGCHECK_PERIOD 1500 /* in ms */
#define DRM_I915_HANGCHECK_JIFFIES msecs_to_jiffies(DRM_I915_HANGCHECK_PERIOD)
	/* Hang gpu twice in this window and your context gets banned */
#define DRM_I915_CTX_BAN_PERIOD DIV_ROUND_UP(8*DRM_I915_HANGCHECK_PERIOD, 1000)

	struct timer_list hangcheck_timer;

	/* For reset and error_state handling. */
	spinlock_t lock;
	/* Protected by the above dev->gpu_error.lock. */
	struct drm_i915_error_state *first_error;
	struct work_struct work;


	unsigned long missed_irq_rings;

	/**
	 * State variable controlling the reset flow and count
	 *
	 * This is a counter which gets incremented when reset is triggered,
	 * and again when reset has been handled. So odd values (lowest bit set)
	 * means that reset is in progress and even values that
	 * (reset_counter >> 1):th reset was successfully completed.
	 *
	 * If reset is not completed succesfully, the I915_WEDGE bit is
	 * set meaning that hardware is terminally sour and there is no
	 * recovery. All waiters on the reset_queue will be woken when
	 * that happens.
	 *
	 * This counter is used by the wait_seqno code to notice that reset
	 * event happened and it needs to restart the entire ioctl (since most
	 * likely the seqno it waited for won't ever signal anytime soon).
	 *
	 * This is important for lock-free wait paths, where no contended lock
	 * naturally enforces the correct ordering between the bail-out of the
	 * waiter and the gpu reset work code.
	 */
	atomic_t reset_counter;

#define I915_RESET_IN_PROGRESS_FLAG	1
#define I915_WEDGED			(1 << 31)

	/**
	 * Waitqueue to signal when the reset has completed. Used by clients
	 * that wait for dev_priv->mm.wedged to settle.
	 */
	wait_queue_head_t reset_queue;

	/* For gpu hang simulation. */
	unsigned int stop_rings;

	/* For missed irq/seqno simulation. */
	unsigned int test_irq_rings;
};

enum modeset_restore {
	MODESET_ON_LID_OPEN,
	MODESET_DONE,
	MODESET_SUSPENDED,
};

struct ddi_vbt_port_info {
	uint8_t hdmi_level_shift;

	uint8_t supports_dvi:1;
	uint8_t supports_hdmi:1;
	uint8_t supports_dp:1;
};

struct intel_vbt_data {
	struct drm_display_mode *lfp_lvds_vbt_mode; /* if any */
	struct drm_display_mode *sdvo_lvds_vbt_mode; /* if any */

	/* Feature bits */
	unsigned int int_tv_support:1;
	unsigned int lvds_dither:1;
	unsigned int lvds_vbt:1;
	unsigned int int_crt_support:1;
	unsigned int lvds_use_ssc:1;
	unsigned int display_clock_mode:1;
	unsigned int fdi_rx_polarity_inverted:1;
	int lvds_ssc_freq;
	unsigned int bios_lvds_val; /* initial [PCH_]LVDS reg val in VBIOS */

	/* eDP */
	int edp_rate;
	int edp_lanes;
	int edp_preemphasis;
	int edp_vswing;
	bool edp_initialized;
	bool edp_support;
	int edp_bpp;
	struct edp_power_seq edp_pps;

	struct {
		u16 pwm_freq_hz;
		bool present;
		bool active_low_pwm;
	} backlight;

	/* MIPI DSI */
	struct {
		u16 panel_id;
	} dsi;

	int crt_ddc_pin;

	int child_dev_num;
	union child_device_config *child_dev;

	struct ddi_vbt_port_info ddi_port_info[I915_MAX_PORTS];
};

enum intel_ddb_partitioning {
	INTEL_DDB_PART_1_2,
	INTEL_DDB_PART_5_6, /* IVB+ */
};

struct intel_wm_level {
	bool enable;
	uint32_t pri_val;
	uint32_t spr_val;
	uint32_t cur_val;
	uint32_t fbc_val;
};

struct ilk_wm_values {
	uint32_t wm_pipe[3];
	uint32_t wm_lp[3];
	uint32_t wm_lp_spr[3];
	uint32_t wm_linetime[3];
	bool enable_fbc_wm;
	enum intel_ddb_partitioning partitioning;
};

/*
 * This struct helps tracking the state needed for runtime PM, which puts the
 * device in PCI D3 state. Notice that when this happens, nothing on the
 * graphics device works, even register access, so we don't get interrupts nor
 * anything else.
 *
 * Every piece of our code that needs to actually touch the hardware needs to
 * either call intel_runtime_pm_get or call intel_display_power_get with the
 * appropriate power domain.
 *
 * Our driver uses the autosuspend delay feature, which means we'll only really
 * suspend if we stay with zero refcount for a certain amount of time. The
 * default value is currently very conservative (see intel_init_runtime_pm), but
 * it can be changed with the standard runtime PM files from sysfs.
 *
 * The irqs_disabled variable becomes true exactly after we disable the IRQs and
 * goes back to false exactly before we reenable the IRQs. We use this variable
 * to check if someone is trying to enable/disable IRQs while they're supposed
 * to be disabled. This shouldn't happen and we'll print some error messages in
 * case it happens, but if it actually happens we'll also update the variables
 * inside struct regsave so when we restore the IRQs they will contain the
 * latest expected values.
 *
 * For more, read the Documentation/power/runtime_pm.txt.
 */
struct i915_runtime_pm {
	bool suspended;
	bool irqs_disabled;

	struct {
		uint32_t deimr;
		uint32_t sdeimr;
		uint32_t gtimr;
		uint32_t gtier;
		uint32_t gen6_pmimr;
	} regsave;
};

enum intel_pipe_crc_source {
	INTEL_PIPE_CRC_SOURCE_NONE,
	INTEL_PIPE_CRC_SOURCE_PLANE1,
	INTEL_PIPE_CRC_SOURCE_PLANE2,
	INTEL_PIPE_CRC_SOURCE_PF,
	INTEL_PIPE_CRC_SOURCE_PIPE,
	/* TV/DP on pre-gen5/vlv can't use the pipe source. */
	INTEL_PIPE_CRC_SOURCE_TV,
	INTEL_PIPE_CRC_SOURCE_DP_B,
	INTEL_PIPE_CRC_SOURCE_DP_C,
	INTEL_PIPE_CRC_SOURCE_DP_D,
	INTEL_PIPE_CRC_SOURCE_AUTO,
	INTEL_PIPE_CRC_SOURCE_MAX,
};

struct intel_pipe_crc_entry {
	uint32_t frame;
	uint32_t crc[5];
};

#define INTEL_PIPE_CRC_ENTRIES_NR	128
struct intel_pipe_crc {
	spinlock_t lock;
	bool opened;		/* exclusive access to the result file */
	struct intel_pipe_crc_entry *entries;
	enum intel_pipe_crc_source source;
	int head, tail;
	wait_queue_head_t wq;
};

typedef struct drm_i915_private {
	struct drm_device *dev;
	struct kmem_cache *slab;

	const struct intel_device_info info;

	int relative_constants_mode;

	void __iomem *regs;

	struct intel_uncore uncore;

	struct intel_gmbus gmbus[GMBUS_NUM_PORTS];


	/** gmbus_mutex protects against concurrent usage of the single hw gmbus
	 * controller on different i2c buses. */
	struct mutex gmbus_mutex;

	/**
	 * Base address of the gmbus and gpio block.
	 */
	uint32_t gpio_mmio_base;

	wait_queue_head_t gmbus_wait_queue;

	struct pci_dev *bridge_dev;
	struct intel_ring_buffer ring[I915_NUM_RINGS];
	uint32_t last_seqno, next_seqno;

	drm_dma_handle_t *status_page_dmah;
	struct resource mch_res;

	/* protects the irq masks */
	spinlock_t irq_lock;

	bool display_irqs_enabled;

	/* To control wakeup latency, e.g. for irq-driven dp aux transfers. */
	struct pm_qos_request pm_qos;

	/* DPIO indirect register protection */
	struct mutex dpio_lock;

	/** Cached value of IMR to avoid reads in updating the bitfield */
	union {
		u32 irq_mask;
		u32 de_irq_mask[I915_MAX_PIPES];
	};
	u32 gt_irq_mask;
	u32 pm_irq_mask;
	u32 pm_rps_events;
	u32 pipestat_irq_mask[I915_MAX_PIPES];

	struct work_struct hotplug_work;
	bool enable_hotplug_processing;
	struct {
		unsigned long hpd_last_jiffies;
		int hpd_cnt;
		enum {
			HPD_ENABLED = 0,
			HPD_DISABLED = 1,
			HPD_MARK_DISABLED = 2
		} hpd_mark;
	} hpd_stats[HPD_NUM_PINS];
	u32 hpd_event_bits;
	struct timer_list hotplug_reenable_timer;

	struct i915_fbc fbc;
	struct intel_opregion opregion;
	struct intel_vbt_data vbt;

	/* overlay */
	struct intel_overlay *overlay;

	/* backlight registers and fields in struct intel_panel */
	spinlock_t backlight_lock;

	/* LVDS info */
	bool no_aux_handshake;

	struct drm_i915_fence_reg fence_regs[I915_MAX_NUM_FENCES]; /* assume 965 */
	int fence_reg_start; /* 4 if userland hasn't ioctl'd us yet */
	int num_fence_regs; /* 8 on pre-965, 16 otherwise */

	unsigned int fsb_freq, mem_freq, is_ddr3;

	/**
	 * wq - Driver workqueue for GEM.
	 *
	 * NOTE: Work items scheduled here are not allowed to grab any modeset
	 * locks, for otherwise the flushing done in the pageflip code will
	 * result in deadlocks.
	 */
	struct workqueue_struct *wq;

	/* Display functions */
	struct drm_i915_display_funcs display;

	/* PCH chipset type */
	enum intel_pch pch_type;
	unsigned short pch_id;

	unsigned long quirks;

	enum modeset_restore modeset_restore;
	struct mutex modeset_restore_lock;

	struct list_head vm_list; /* Global list of all address spaces */
	struct i915_gtt gtt; /* VMA representing the global address space */

	struct i915_gem_mm mm;

	/* Kernel Modesetting */

	struct sdvo_device_mapping sdvo_mappings[2];

	struct drm_crtc *plane_to_crtc_mapping[I915_MAX_PIPES];
	struct drm_crtc *pipe_to_crtc_mapping[I915_MAX_PIPES];
	wait_queue_head_t pending_flip_queue;

#ifdef CONFIG_DEBUG_FS
	struct intel_pipe_crc pipe_crc[I915_MAX_PIPES];
#endif

	int num_shared_dpll;
	struct intel_shared_dpll shared_dplls[I915_NUM_PLLS];
	struct intel_ddi_plls ddi_plls;
	int dpio_phy_iosf_port[I915_NUM_PHYS_VLV];

	/* Reclocking support */
	bool render_reclock_avail;
	bool lvds_downclock_avail;
	/* indicates the reduced downclock for LVDS*/
	int lvds_downclock;
	u16 orig_clock;

	bool mchbar_need_disable;

	struct intel_l3_parity l3_parity;

	/* Cannot be determined by PCIID. You must always read a register. */
	size_t ellc_size;

	/* gen6+ rps state */
	struct intel_gen6_power_mgmt rps;

	/* ilk-only ips/rps state. Everything in here is protected by the global
	 * mchdev_lock in intel_pm.c */
	struct intel_ilk_power_mgmt ips;

	struct i915_power_domains power_domains;

	struct i915_psr psr;

	struct i915_gpu_error gpu_error;

	struct drm_i915_gem_object *vlv_pctx;

#ifdef CONFIG_DRM_I915_FBDEV
	/* list of fbdev register on this device */
	struct intel_fbdev *fbdev;
#endif

	/*
	 * The console may be contended at resume, but we don't
	 * want it to block on it.
	 */
	struct work_struct console_resume_work;

	struct drm_property *broadcast_rgb_property;
	struct drm_property *force_audio_property;

	uint32_t hw_context_size;
	struct list_head context_list;

	u32 fdi_rx_config;

	u32 suspend_count;
	struct i915_suspend_saved_registers regfile;

	struct {
		/*
		 * Raw watermark latency values:
		 * in 0.1us units for WM0,
		 * in 0.5us units for WM1+.
		 */
		/* primary */
		uint16_t pri_latency[5];
		/* sprite */
		uint16_t spr_latency[5];
		/* cursor */
		uint16_t cur_latency[5];

		/* current hardware state */
		struct ilk_wm_values hw;
	} wm;

	struct i915_runtime_pm pm;

	/* Old dri1 support infrastructure, beware the dragons ya fools entering
	 * here! */
	struct i915_dri1_state dri1;
	/* Old ums support infrastructure, same warning applies. */
	struct i915_ums_state ums;
} drm_i915_private_t;

static inline struct drm_i915_private *to_i915(const struct drm_device *dev)
{
	return dev->dev_private;
}

/* Iterate over initialised rings */
#define for_each_ring(ring__, dev_priv__, i__) \
	for ((i__) = 0; (i__) < I915_NUM_RINGS; (i__)++) \
		if (((ring__) = &(dev_priv__)->ring[(i__)]), intel_ring_initialized((ring__)))

enum hdmi_force_audio {
	HDMI_AUDIO_OFF_DVI = -2,	/* no aux data for HDMI-DVI converter */
	HDMI_AUDIO_OFF,			/* force turn off HDMI audio */
	HDMI_AUDIO_AUTO,		/* trust EDID */
	HDMI_AUDIO_ON,			/* force turn on HDMI audio */
};

#define I915_GTT_OFFSET_NONE ((u32)-1)

struct drm_i915_gem_object_ops {
	/* Interface between the GEM object and its backing storage.
	 * get_pages() is called once prior to the use of the associated set
	 * of pages before to binding them into the GTT, and put_pages() is
	 * called after we no longer need them. As we expect there to be
	 * associated cost with migrating pages between the backing storage
	 * and making them available for the GPU (e.g. clflush), we may hold
	 * onto the pages after they are no longer referenced by the GPU
	 * in case they may be used again shortly (for example migrating the
	 * pages to a different memory domain within the GTT). put_pages()
	 * will therefore most likely be called when the object itself is
	 * being released or under memory pressure (where we attempt to
	 * reap pages for the shrinker).
	 */
	int (*get_pages)(struct drm_i915_gem_object *);
	void (*put_pages)(struct drm_i915_gem_object *);
};

struct drm_i915_gem_object {
	struct drm_gem_object base;

	const struct drm_i915_gem_object_ops *ops;

	/** List of VMAs backed by this object */
	struct list_head vma_list;

	/** Stolen memory for this object, instead of being backed by shmem. */
	struct drm_mm_node *stolen;
	struct list_head global_list;

	struct list_head ring_list;
	/** Used in execbuf to temporarily hold a ref */
	struct list_head obj_exec_link;

	/**
	 * This is set if the object is on the active lists (has pending
	 * rendering and so a non-zero seqno), and is not set if it i s on
	 * inactive (ready to be unbound) list.
	 */
	unsigned int active:1;

	/**
	 * This is set if the object has been written to since last bound
	 * to the GTT
	 */
	unsigned int dirty:1;

	/**
	 * Fence register bits (if any) for this object.  Will be set
	 * as needed when mapped into the GTT.
	 * Protected by dev->struct_mutex.
	 */
	signed int fence_reg:I915_MAX_NUM_FENCE_BITS;

	/**
	 * Advice: are the backing pages purgeable?
	 */
	unsigned int madv:2;

	/**
	 * Current tiling mode for the object.
	 */
	unsigned int tiling_mode:2;
	/**
	 * Whether the tiling parameters for the currently associated fence
	 * register have changed. Note that for the purposes of tracking
	 * tiling changes we also treat the unfenced register, the register
	 * slot that the object occupies whilst it executes a fenced
	 * command (such as BLT on gen2/3), as a "fence".
	 */
	unsigned int fence_dirty:1;

	/**
	 * Is the object at the current location in the gtt mappable and
	 * fenceable? Used to avoid costly recalculations.
	 */
	unsigned int map_and_fenceable:1;

	/**
	 * Whether the current gtt mapping needs to be mappable (and isn't just
	 * mappable by accident). Track pin and fault separate for a more
	 * accurate mappable working set.
	 */
	unsigned int fault_mappable:1;
	unsigned int pin_mappable:1;
	unsigned int pin_display:1;

	/*
	 * Is the GPU currently using a fence to access this buffer,
	 */
	unsigned int pending_fenced_gpu_access:1;
	unsigned int fenced_gpu_access:1;

	unsigned int cache_level:3;

	unsigned int has_aliasing_ppgtt_mapping:1;
	unsigned int has_global_gtt_mapping:1;
	unsigned int has_dma_mapping:1;

	struct sg_table *pages;
	int pages_pin_count;

	/* prime dma-buf support */
	void *dma_buf_vmapping;
	int vmapping_count;

	struct intel_ring_buffer *ring;

	/** Breadcrumb of last rendering to the buffer. */
	uint32_t last_read_seqno;
	uint32_t last_write_seqno;
	/** Breadcrumb of last fenced GPU access to the buffer. */
	uint32_t last_fenced_seqno;

	/** Current tiling stride for the object, if it's tiled. */
	uint32_t stride;

	/** References from framebuffers, locks out tiling changes. */
	unsigned long framebuffer_references;

	/** Record of address bit 17 of each page at last unbind. */
	unsigned long *bit_17;

	/** User space pin count and filp owning the pin */
	unsigned long user_pin_count;
	struct drm_file *pin_filp;

	/** for phy allocated objects */
	struct drm_i915_gem_phys_object *phys_obj;
};

#define to_intel_bo(x) container_of(x, struct drm_i915_gem_object, base)

/**
 * Request queue structure.
 *
 * The request queue allows us to note sequence numbers that have been emitted
 * and may be associated with active buffers to be retired.
 *
 * By keeping this list, we can avoid having to do questionable
 * sequence-number comparisons on buffer last_rendering_seqnos, and associate
 * an emission time with seqnos for tracking how far ahead of the GPU we are.
 */
struct drm_i915_gem_request {
	/** On Which ring this request was generated */
	struct intel_ring_buffer *ring;

	/** GEM sequence number associated with this request. */
	uint32_t seqno;

	/** Position in the ringbuffer of the start of the request */
	u32 head;

	/** Position in the ringbuffer of the end of the request */
	u32 tail;

	/** Context related to this request */
	struct i915_hw_context *ctx;

	/** Batch buffer related to this request if any */
	struct drm_i915_gem_object *batch_obj;

	/** Time at which this request was emitted, in jiffies. */
	unsigned long emitted_jiffies;

	/** global list entry for this request */
	struct list_head list;

	struct drm_i915_file_private *file_priv;
	/** file_priv list entry for this request */
	struct list_head client_list;
};

struct drm_i915_file_private {
	struct drm_i915_private *dev_priv;
	struct drm_file *file;

	struct {
		spinlock_t lock;
		struct list_head request_list;
		struct delayed_work idle_work;
	} mm;
	struct idr context_idr;

	struct i915_hw_context *private_default_ctx;
	atomic_t rps_wait_boost;
};

/*
 * A command that requires special handling by the command parser.
 */
struct drm_i915_cmd_descriptor {
	/*
	 * Flags describing how the command parser processes the command.
	 *
	 * CMD_DESC_FIXED: The command has a fixed length if this is set,
	 *                 a length mask if not set
	 * CMD_DESC_SKIP: The command is allowed but does not follow the
	 *                standard length encoding for the opcode range in
	 *                which it falls
	 * CMD_DESC_REJECT: The command is never allowed
	 * CMD_DESC_REGISTER: The command should be checked against the
	 *                    register whitelist for the appropriate ring
	 * CMD_DESC_MASTER: The command is allowed if the submitting process
	 *                  is the DRM master
	 */
	u32 flags;
#define CMD_DESC_FIXED    (1<<0)
#define CMD_DESC_SKIP     (1<<1)
#define CMD_DESC_REJECT   (1<<2)
#define CMD_DESC_REGISTER (1<<3)
#define CMD_DESC_BITMASK  (1<<4)
#define CMD_DESC_MASTER   (1<<5)

	/*
	 * The command's unique identification bits and the bitmask to get them.
	 * This isn't strictly the opcode field as defined in the spec and may
	 * also include type, subtype, and/or subop fields.
	 */
	struct {
		u32 value;
		u32 mask;
	} cmd;

	/*
	 * The command's length. The command is either fixed length (i.e. does
	 * not include a length field) or has a length field mask. The flag
	 * CMD_DESC_FIXED indicates a fixed length. Otherwise, the command has
	 * a length mask. All command entries in a command table must include
	 * length information.
	 */
	union {
		u32 fixed;
		u32 mask;
	} length;

	/*
	 * Describes where to find a register address in the command to check
	 * against the ring's register whitelist. Only valid if flags has the
	 * CMD_DESC_REGISTER bit set.
	 */
	struct {
		u32 offset;
		u32 mask;
	} reg;

#define MAX_CMD_DESC_BITMASKS 3
	/*
	 * Describes command checks where a particular dword is masked and
	 * compared against an expected value. If the command does not match
	 * the expected value, the parser rejects it. Only valid if flags has
	 * the CMD_DESC_BITMASK bit set. Only entries where mask is non-zero
	 * are valid.
	 */
	struct {
		u32 offset;
		u32 mask;
		u32 expected;
	} bits[MAX_CMD_DESC_BITMASKS];
};

/*
 * A table of commands requiring special handling by the command parser.
 *
 * Each ring has an array of tables. Each table consists of an array of command
 * descriptors, which must be sorted with command opcodes in ascending order.
 */
struct drm_i915_cmd_table {
	const struct drm_i915_cmd_descriptor *table;
	int count;
};

#define INTEL_INFO(dev)	(&to_i915(dev)->info)

#define IS_I830(dev)		((dev)->pdev->device == 0x3577)
#define IS_845G(dev)		((dev)->pdev->device == 0x2562)
#define IS_I85X(dev)		(INTEL_INFO(dev)->is_i85x)
#define IS_I865G(dev)		((dev)->pdev->device == 0x2572)
#define IS_I915G(dev)		(INTEL_INFO(dev)->is_i915g)
#define IS_I915GM(dev)		((dev)->pdev->device == 0x2592)
#define IS_I945G(dev)		((dev)->pdev->device == 0x2772)
#define IS_I945GM(dev)		(INTEL_INFO(dev)->is_i945gm)
#define IS_BROADWATER(dev)	(INTEL_INFO(dev)->is_broadwater)
#define IS_CRESTLINE(dev)	(INTEL_INFO(dev)->is_crestline)
#define IS_GM45(dev)		((dev)->pdev->device == 0x2A42)
#define IS_G4X(dev)		(INTEL_INFO(dev)->is_g4x)
#define IS_PINEVIEW_G(dev)	((dev)->pdev->device == 0xa001)
#define IS_PINEVIEW_M(dev)	((dev)->pdev->device == 0xa011)
#define IS_PINEVIEW(dev)	(INTEL_INFO(dev)->is_pineview)
#define IS_G33(dev)		(INTEL_INFO(dev)->is_g33)
#define IS_IRONLAKE_M(dev)	((dev)->pdev->device == 0x0046)
#define IS_IVYBRIDGE(dev)	(INTEL_INFO(dev)->is_ivybridge)
#define IS_IVB_GT1(dev)		((dev)->pdev->device == 0x0156 || \
				 (dev)->pdev->device == 0x0152 || \
				 (dev)->pdev->device == 0x015a)
#define IS_SNB_GT1(dev)		((dev)->pdev->device == 0x0102 || \
				 (dev)->pdev->device == 0x0106 || \
				 (dev)->pdev->device == 0x010A)
#define IS_VALLEYVIEW(dev)	(INTEL_INFO(dev)->is_valleyview)
#define IS_HASWELL(dev)	(INTEL_INFO(dev)->is_haswell)
#define IS_BROADWELL(dev)	(INTEL_INFO(dev)->gen == 8)
#define IS_MOBILE(dev)		(INTEL_INFO(dev)->is_mobile)
#define IS_HSW_EARLY_SDV(dev)	(IS_HASWELL(dev) && \
				 ((dev)->pdev->device & 0xFF00) == 0x0C00)
#define IS_BDW_ULT(dev)		(IS_BROADWELL(dev) && \
				 (((dev)->pdev->device & 0xf) == 0x2  || \
				 ((dev)->pdev->device & 0xf) == 0x6 || \
				 ((dev)->pdev->device & 0xf) == 0xe))
#define IS_HSW_ULT(dev)		(IS_HASWELL(dev) && \
				 ((dev)->pdev->device & 0xFF00) == 0x0A00)
#define IS_ULT(dev)		(IS_HSW_ULT(dev) || IS_BDW_ULT(dev))
#define IS_HSW_GT3(dev)		(IS_HASWELL(dev) && \
				 ((dev)->pdev->device & 0x00F0) == 0x0020)
/* ULX machines are also considered ULT. */
#define IS_HSW_ULX(dev)		((dev)->pdev->device == 0x0A0E || \
				 (dev)->pdev->device == 0x0A1E)
#define IS_PRELIMINARY_HW(intel_info) ((intel_info)->is_preliminary)

/*
 * The genX designation typically refers to the render engine, so render
 * capability related checks should use IS_GEN, while display and other checks
 * have their own (e.g. HAS_PCH_SPLIT for ILK+ display, IS_foo for particular
 * chips, etc.).
 */
#define IS_GEN2(dev)	(INTEL_INFO(dev)->gen == 2)
#define IS_GEN3(dev)	(INTEL_INFO(dev)->gen == 3)
#define IS_GEN4(dev)	(INTEL_INFO(dev)->gen == 4)
#define IS_GEN5(dev)	(INTEL_INFO(dev)->gen == 5)
#define IS_GEN6(dev)	(INTEL_INFO(dev)->gen == 6)
#define IS_GEN7(dev)	(INTEL_INFO(dev)->gen == 7)
#define IS_GEN8(dev)	(INTEL_INFO(dev)->gen == 8)

#define RENDER_RING		(1<<RCS)
#define BSD_RING		(1<<VCS)
#define BLT_RING		(1<<BCS)
#define VEBOX_RING		(1<<VECS)
#define HAS_BSD(dev)            (INTEL_INFO(dev)->ring_mask & BSD_RING)
#define HAS_BLT(dev)            (INTEL_INFO(dev)->ring_mask & BLT_RING)
#define HAS_VEBOX(dev)            (INTEL_INFO(dev)->ring_mask & VEBOX_RING)
#define HAS_LLC(dev)            (INTEL_INFO(dev)->has_llc)
#define HAS_WT(dev)            (IS_HASWELL(dev) && to_i915(dev)->ellc_size)
#define I915_NEED_GFX_HWS(dev)	(INTEL_INFO(dev)->need_gfx_hws)

#define HAS_HW_CONTEXTS(dev)	(INTEL_INFO(dev)->gen >= 6)
#define HAS_ALIASING_PPGTT(dev)	(INTEL_INFO(dev)->gen >= 6 && !IS_VALLEYVIEW(dev))
#define HAS_PPGTT(dev)		(INTEL_INFO(dev)->gen >= 7 && !IS_VALLEYVIEW(dev) \
				 && !IS_BROADWELL(dev))
#define USES_PPGTT(dev)		intel_enable_ppgtt(dev, false)
#define USES_FULL_PPGTT(dev)	intel_enable_ppgtt(dev, true)

#define HAS_OVERLAY(dev)		(INTEL_INFO(dev)->has_overlay)
#define OVERLAY_NEEDS_PHYSICAL(dev)	(INTEL_INFO(dev)->overlay_needs_physical)

/* Early gen2 have a totally busted CS tlb and require pinned batches. */
#define HAS_BROKEN_CS_TLB(dev)		(IS_I830(dev) || IS_845G(dev))
/*
 * dp aux and gmbus irq on gen4 seems to be able to generate legacy interrupts
 * even when in MSI mode. This results in spurious interrupt warnings if the
 * legacy irq no. is shared with another device. The kernel then disables that
 * interrupt source and so prevents the other device from working properly.
 */
#define HAS_AUX_IRQ(dev) (INTEL_INFO(dev)->gen >= 5)
#define HAS_GMBUS_IRQ(dev) (INTEL_INFO(dev)->gen >= 5)

/* With the 945 and later, Y tiling got adjusted so that it was 32 128-byte
 * rows, which changed the alignment requirements and fence programming.
 */
#define HAS_128_BYTE_Y_TILING(dev) (!IS_GEN2(dev) && !(IS_I915G(dev) || \
						      IS_I915GM(dev)))
#define SUPPORTS_DIGITAL_OUTPUTS(dev)	(!IS_GEN2(dev) && !IS_PINEVIEW(dev))
#define SUPPORTS_INTEGRATED_HDMI(dev)	(IS_G4X(dev) || IS_GEN5(dev))
#define SUPPORTS_INTEGRATED_DP(dev)	(IS_G4X(dev) || IS_GEN5(dev))
#define SUPPORTS_TV(dev)		(INTEL_INFO(dev)->supports_tv)
#define I915_HAS_HOTPLUG(dev)		 (INTEL_INFO(dev)->has_hotplug)

#define HAS_FW_BLC(dev) (INTEL_INFO(dev)->gen > 2)
#define HAS_PIPE_CXSR(dev) (INTEL_INFO(dev)->has_pipe_cxsr)
#define HAS_FBC(dev) (INTEL_INFO(dev)->has_fbc)

#define HAS_IPS(dev)		(IS_ULT(dev) || IS_BROADWELL(dev))

#define HAS_DDI(dev)		(INTEL_INFO(dev)->has_ddi)
#define HAS_FPGA_DBG_UNCLAIMED(dev)	(INTEL_INFO(dev)->has_fpga_dbg)
#define HAS_PSR(dev)		(IS_HASWELL(dev) || IS_BROADWELL(dev))
#define HAS_PC8(dev)		(IS_HASWELL(dev)) /* XXX HSW:ULX */
#define HAS_RUNTIME_PM(dev)	(IS_HASWELL(dev))

#define INTEL_PCH_DEVICE_ID_MASK		0xff00
#define INTEL_PCH_IBX_DEVICE_ID_TYPE		0x3b00
#define INTEL_PCH_CPT_DEVICE_ID_TYPE		0x1c00
#define INTEL_PCH_PPT_DEVICE_ID_TYPE		0x1e00
#define INTEL_PCH_LPT_DEVICE_ID_TYPE		0x8c00
#define INTEL_PCH_LPT_LP_DEVICE_ID_TYPE		0x9c00

#define INTEL_PCH_TYPE(dev) (to_i915(dev)->pch_type)
#define HAS_PCH_LPT(dev) (INTEL_PCH_TYPE(dev) == PCH_LPT)
#define HAS_PCH_CPT(dev) (INTEL_PCH_TYPE(dev) == PCH_CPT)
#define HAS_PCH_IBX(dev) (INTEL_PCH_TYPE(dev) == PCH_IBX)
#define HAS_PCH_NOP(dev) (INTEL_PCH_TYPE(dev) == PCH_NOP)
#define HAS_PCH_SPLIT(dev) (INTEL_PCH_TYPE(dev) != PCH_NONE)

/* DPF == dynamic parity feature */
#define HAS_L3_DPF(dev) (IS_IVYBRIDGE(dev) || IS_HASWELL(dev))
#define NUM_L3_SLICES(dev) (IS_HSW_GT3(dev) ? 2 : HAS_L3_DPF(dev))

#define GT_FREQUENCY_MULTIPLIER 50

#include "i915_trace.h"

extern const struct drm_ioctl_desc i915_ioctls[];
extern int i915_max_ioctl;

extern int i915_suspend(struct drm_device *dev, pm_message_t state);
extern int i915_resume(struct drm_device *dev);
extern int i915_master_create(struct drm_device *dev, struct drm_master *master);
extern void i915_master_destroy(struct drm_device *dev, struct drm_master *master);

/* i915_params.c */
struct i915_params {
	int modeset;
	int panel_ignore_lid;
	unsigned int powersave;
	int semaphores;
	unsigned int lvds_downclock;
	int lvds_channel_mode;
	int panel_use_ssc;
	int vbt_sdvo_panel_type;
	int enable_rc6;
	int enable_fbc;
	int enable_ppgtt;
	int enable_psr;
	unsigned int preliminary_hw_support;
	int disable_power_well;
	int enable_ips;
	int invert_brightness;
	int enable_cmd_parser;
	/* leave bools at the end to not create holes */
	bool enable_hangcheck;
	bool fastboot;
	bool prefault_disable;
	bool reset;
	bool disable_display;
};
extern struct i915_params i915 __read_mostly;

				/* i915_dma.c */
void i915_update_dri1_breadcrumb(struct drm_device *dev);
extern void i915_kernel_lost_context(struct drm_device * dev);
extern int i915_driver_load(struct drm_device *, unsigned long flags);
extern int i915_driver_unload(struct drm_device *);
extern int i915_driver_open(struct drm_device *dev, struct drm_file *file_priv);
extern void i915_driver_lastclose(struct drm_device * dev);
extern void i915_driver_preclose(struct drm_device *dev,
				 struct drm_file *file_priv);
extern void i915_driver_postclose(struct drm_device *dev,
				  struct drm_file *file_priv);
extern int i915_driver_device_is_agp(struct drm_device * dev);
#ifdef CONFIG_COMPAT
extern long i915_compat_ioctl(struct file *filp, unsigned int cmd,
			      unsigned long arg);
#endif
extern int i915_emit_box(struct drm_device *dev,
			 struct drm_clip_rect *box,
			 int DR1, int DR4);
extern int intel_gpu_reset(struct drm_device *dev);
extern int i915_reset(struct drm_device *dev);
extern unsigned long i915_chipset_val(struct drm_i915_private *dev_priv);
extern unsigned long i915_mch_val(struct drm_i915_private *dev_priv);
extern unsigned long i915_gfx_val(struct drm_i915_private *dev_priv);
extern void i915_update_gfx_val(struct drm_i915_private *dev_priv);

extern void intel_console_resume(struct work_struct *work);

/* i915_irq.c */
void i915_queue_hangcheck(struct drm_device *dev);
__printf(3, 4)
void i915_handle_error(struct drm_device *dev, bool wedged,
		       const char *fmt, ...);

void gen6_set_pm_mask(struct drm_i915_private *dev_priv, u32 pm_iir,
							int new_delay);
extern void intel_irq_init(struct drm_device *dev);
extern void intel_hpd_init(struct drm_device *dev);

extern void intel_uncore_sanitize(struct drm_device *dev);
extern void intel_uncore_early_sanitize(struct drm_device *dev);
extern void intel_uncore_init(struct drm_device *dev);
extern void intel_uncore_check_errors(struct drm_device *dev);
extern void intel_uncore_fini(struct drm_device *dev);

void
i915_enable_pipestat(struct drm_i915_private *dev_priv, enum pipe pipe,
		     u32 status_mask);

void
i915_disable_pipestat(struct drm_i915_private *dev_priv, enum pipe pipe,
		      u32 status_mask);

void valleyview_enable_display_irqs(struct drm_i915_private *dev_priv);
void valleyview_disable_display_irqs(struct drm_i915_private *dev_priv);

/* i915_gem.c */
int i915_gem_init_ioctl(struct drm_device *dev, void *data,
			struct drm_file *file_priv);
int i915_gem_create_ioctl(struct drm_device *dev, void *data,
			  struct drm_file *file_priv);
int i915_gem_pread_ioctl(struct drm_device *dev, void *data,
			 struct drm_file *file_priv);
int i915_gem_pwrite_ioctl(struct drm_device *dev, void *data,
			  struct drm_file *file_priv);
int i915_gem_mmap_ioctl(struct drm_device *dev, void *data,
			struct drm_file *file_priv);
int i915_gem_mmap_gtt_ioctl(struct drm_device *dev, void *data,
			struct drm_file *file_priv);
int i915_gem_set_domain_ioctl(struct drm_device *dev, void *data,
			      struct drm_file *file_priv);
int i915_gem_sw_finish_ioctl(struct drm_device *dev, void *data,
			     struct drm_file *file_priv);
int i915_gem_execbuffer(struct drm_device *dev, void *data,
			struct drm_file *file_priv);
int i915_gem_execbuffer2(struct drm_device *dev, void *data,
			 struct drm_file *file_priv);
int i915_gem_pin_ioctl(struct drm_device *dev, void *data,
		       struct drm_file *file_priv);
int i915_gem_unpin_ioctl(struct drm_device *dev, void *data,
			 struct drm_file *file_priv);
int i915_gem_busy_ioctl(struct drm_device *dev, void *data,
			struct drm_file *file_priv);
int i915_gem_get_caching_ioctl(struct drm_device *dev, void *data,
			       struct drm_file *file);
int i915_gem_set_caching_ioctl(struct drm_device *dev, void *data,
			       struct drm_file *file);
int i915_gem_throttle_ioctl(struct drm_device *dev, void *data,
			    struct drm_file *file_priv);
int i915_gem_madvise_ioctl(struct drm_device *dev, void *data,
			   struct drm_file *file_priv);
int i915_gem_entervt_ioctl(struct drm_device *dev, void *data,
			   struct drm_file *file_priv);
int i915_gem_leavevt_ioctl(struct drm_device *dev, void *data,
			   struct drm_file *file_priv);
int i915_gem_set_tiling(struct drm_device *dev, void *data,
			struct drm_file *file_priv);
int i915_gem_get_tiling(struct drm_device *dev, void *data,
			struct drm_file *file_priv);
int i915_gem_get_aperture_ioctl(struct drm_device *dev, void *data,
				struct drm_file *file_priv);
int i915_gem_wait_ioctl(struct drm_device *dev, void *data,
			struct drm_file *file_priv);
void i915_gem_load(struct drm_device *dev);
void *i915_gem_object_alloc(struct drm_device *dev);
void i915_gem_object_free(struct drm_i915_gem_object *obj);
void i915_gem_object_init(struct drm_i915_gem_object *obj,
			 const struct drm_i915_gem_object_ops *ops);
struct drm_i915_gem_object *i915_gem_alloc_object(struct drm_device *dev,
						  size_t size);
void i915_init_vm(struct drm_i915_private *dev_priv,
		  struct i915_address_space *vm);
void i915_gem_free_object(struct drm_gem_object *obj);
void i915_gem_vma_destroy(struct i915_vma *vma);

#define PIN_MAPPABLE 0x1
#define PIN_NONBLOCK 0x2
#define PIN_GLOBAL 0x4
int __must_check i915_gem_object_pin(struct drm_i915_gem_object *obj,
				     struct i915_address_space *vm,
				     uint32_t alignment,
				     unsigned flags);
int __must_check i915_vma_unbind(struct i915_vma *vma);
int i915_gem_object_put_pages(struct drm_i915_gem_object *obj);
void i915_gem_release_all_mmaps(struct drm_i915_private *dev_priv);
void i915_gem_release_mmap(struct drm_i915_gem_object *obj);
void i915_gem_lastclose(struct drm_device *dev);

int i915_gem_obj_prepare_shmem_read(struct drm_i915_gem_object *obj,
				    int *needs_clflush);

int __must_check i915_gem_object_get_pages(struct drm_i915_gem_object *obj);
static inline struct page *i915_gem_object_get_page(struct drm_i915_gem_object *obj, int n)
{
	struct sg_page_iter sg_iter;

	for_each_sg_page(obj->pages->sgl, &sg_iter, obj->pages->nents, n)
		return sg_page_iter_page(&sg_iter);

	return NULL;
}
static inline void i915_gem_object_pin_pages(struct drm_i915_gem_object *obj)
{
	BUG_ON(obj->pages == NULL);
	obj->pages_pin_count++;
}
static inline void i915_gem_object_unpin_pages(struct drm_i915_gem_object *obj)
{
	BUG_ON(obj->pages_pin_count == 0);
	obj->pages_pin_count--;
}

int __must_check i915_mutex_lock_interruptible(struct drm_device *dev);
int i915_gem_object_sync(struct drm_i915_gem_object *obj,
			 struct intel_ring_buffer *to);
void i915_vma_move_to_active(struct i915_vma *vma,
			     struct intel_ring_buffer *ring);
int i915_gem_dumb_create(struct drm_file *file_priv,
			 struct drm_device *dev,
			 struct drm_mode_create_dumb *args);
int i915_gem_mmap_gtt(struct drm_file *file_priv, struct drm_device *dev,
		      uint32_t handle, uint64_t *offset);
/**
 * Returns true if seq1 is later than seq2.
 */
static inline bool
i915_seqno_passed(uint32_t seq1, uint32_t seq2)
{
	return (int32_t)(seq1 - seq2) >= 0;
}

int __must_check i915_gem_get_seqno(struct drm_device *dev, u32 *seqno);
int __must_check i915_gem_set_seqno(struct drm_device *dev, u32 seqno);
int __must_check i915_gem_object_get_fence(struct drm_i915_gem_object *obj);
int __must_check i915_gem_object_put_fence(struct drm_i915_gem_object *obj);

static inline bool
i915_gem_object_pin_fence(struct drm_i915_gem_object *obj)
{
	if (obj->fence_reg != I915_FENCE_REG_NONE) {
		struct drm_i915_private *dev_priv = obj->base.dev->dev_private;
		dev_priv->fence_regs[obj->fence_reg].pin_count++;
		return true;
	} else
		return false;
}

static inline void
i915_gem_object_unpin_fence(struct drm_i915_gem_object *obj)
{
	if (obj->fence_reg != I915_FENCE_REG_NONE) {
		struct drm_i915_private *dev_priv = obj->base.dev->dev_private;
		WARN_ON(dev_priv->fence_regs[obj->fence_reg].pin_count <= 0);
		dev_priv->fence_regs[obj->fence_reg].pin_count--;
	}
}

struct drm_i915_gem_request *
i915_gem_find_active_request(struct intel_ring_buffer *ring);

bool i915_gem_retire_requests(struct drm_device *dev);
int __must_check i915_gem_check_wedge(struct i915_gpu_error *error,
				      bool interruptible);
static inline bool i915_reset_in_progress(struct i915_gpu_error *error)
{
	return unlikely(atomic_read(&error->reset_counter)
			& (I915_RESET_IN_PROGRESS_FLAG | I915_WEDGED));
}

static inline bool i915_terminally_wedged(struct i915_gpu_error *error)
{
	return atomic_read(&error->reset_counter) & I915_WEDGED;
}

static inline u32 i915_reset_count(struct i915_gpu_error *error)
{
	return ((atomic_read(&error->reset_counter) & ~I915_WEDGED) + 1) / 2;
}

void i915_gem_reset(struct drm_device *dev);
bool i915_gem_clflush_object(struct drm_i915_gem_object *obj, bool force);
int __must_check i915_gem_object_finish_gpu(struct drm_i915_gem_object *obj);
int __must_check i915_gem_init(struct drm_device *dev);
int __must_check i915_gem_init_hw(struct drm_device *dev);
int i915_gem_l3_remap(struct intel_ring_buffer *ring, int slice);
void i915_gem_init_swizzling(struct drm_device *dev);
void i915_gem_cleanup_ringbuffer(struct drm_device *dev);
int __must_check i915_gpu_idle(struct drm_device *dev);
int __must_check i915_gem_suspend(struct drm_device *dev);
int __i915_add_request(struct intel_ring_buffer *ring,
		       struct drm_file *file,
		       struct drm_i915_gem_object *batch_obj,
		       u32 *seqno);
#define i915_add_request(ring, seqno) \
	__i915_add_request(ring, NULL, NULL, seqno)
int __must_check i915_wait_seqno(struct intel_ring_buffer *ring,
				 uint32_t seqno);
int i915_gem_fault(struct vm_area_struct *vma, struct vm_fault *vmf);
int __must_check
i915_gem_object_set_to_gtt_domain(struct drm_i915_gem_object *obj,
				  bool write);
int __must_check
i915_gem_object_set_to_cpu_domain(struct drm_i915_gem_object *obj, bool write);
int __must_check
i915_gem_object_pin_to_display_plane(struct drm_i915_gem_object *obj,
				     u32 alignment,
				     struct intel_ring_buffer *pipelined);
void i915_gem_object_unpin_from_display_plane(struct drm_i915_gem_object *obj);
int i915_gem_attach_phys_object(struct drm_device *dev,
				struct drm_i915_gem_object *obj,
				int id,
				int align);
void i915_gem_detach_phys_object(struct drm_device *dev,
				 struct drm_i915_gem_object *obj);
void i915_gem_free_all_phys_object(struct drm_device *dev);
int i915_gem_open(struct drm_device *dev, struct drm_file *file);
void i915_gem_release(struct drm_device *dev, struct drm_file *file);

uint32_t
i915_gem_get_gtt_size(struct drm_device *dev, uint32_t size, int tiling_mode);
uint32_t
i915_gem_get_gtt_alignment(struct drm_device *dev, uint32_t size,
			    int tiling_mode, bool fenced);

int i915_gem_object_set_cache_level(struct drm_i915_gem_object *obj,
				    enum i915_cache_level cache_level);

struct drm_gem_object *i915_gem_prime_import(struct drm_device *dev,
				struct dma_buf *dma_buf);

struct dma_buf *i915_gem_prime_export(struct drm_device *dev,
				struct drm_gem_object *gem_obj, int flags);

void i915_gem_restore_fences(struct drm_device *dev);

unsigned long i915_gem_obj_offset(struct drm_i915_gem_object *o,
				  struct i915_address_space *vm);
bool i915_gem_obj_bound_any(struct drm_i915_gem_object *o);
bool i915_gem_obj_bound(struct drm_i915_gem_object *o,
			struct i915_address_space *vm);
unsigned long i915_gem_obj_size(struct drm_i915_gem_object *o,
				struct i915_address_space *vm);
struct i915_vma *i915_gem_obj_to_vma(struct drm_i915_gem_object *obj,
				     struct i915_address_space *vm);
struct i915_vma *
i915_gem_obj_lookup_or_create_vma(struct drm_i915_gem_object *obj,
				  struct i915_address_space *vm);

struct i915_vma *i915_gem_obj_to_ggtt(struct drm_i915_gem_object *obj);
static inline bool i915_gem_obj_is_pinned(struct drm_i915_gem_object *obj) {
	struct i915_vma *vma;
	list_for_each_entry(vma, &obj->vma_list, vma_link)
		if (vma->pin_count > 0)
			return true;
	return false;
}

/* Some GGTT VM helpers */
#define obj_to_ggtt(obj) \
	(&((struct drm_i915_private *)(obj)->base.dev->dev_private)->gtt.base)
static inline bool i915_is_ggtt(struct i915_address_space *vm)
{
	struct i915_address_space *ggtt =
		&((struct drm_i915_private *)(vm)->dev->dev_private)->gtt.base;
	return vm == ggtt;
}

static inline bool i915_gem_obj_ggtt_bound(struct drm_i915_gem_object *obj)
{
	return i915_gem_obj_bound(obj, obj_to_ggtt(obj));
}

static inline unsigned long
i915_gem_obj_ggtt_offset(struct drm_i915_gem_object *obj)
{
	return i915_gem_obj_offset(obj, obj_to_ggtt(obj));
}

static inline unsigned long
i915_gem_obj_ggtt_size(struct drm_i915_gem_object *obj)
{
	return i915_gem_obj_size(obj, obj_to_ggtt(obj));
}

static inline int __must_check
i915_gem_obj_ggtt_pin(struct drm_i915_gem_object *obj,
		      uint32_t alignment,
		      unsigned flags)
{
	return i915_gem_object_pin(obj, obj_to_ggtt(obj), alignment, flags | PIN_GLOBAL);
}

static inline int
i915_gem_object_ggtt_unbind(struct drm_i915_gem_object *obj)
{
	return i915_vma_unbind(i915_gem_obj_to_ggtt(obj));
}

void i915_gem_object_ggtt_unpin(struct drm_i915_gem_object *obj);

/* i915_gem_context.c */
#define ctx_to_ppgtt(ctx) container_of((ctx)->vm, struct i915_hw_ppgtt, base)
int __must_check i915_gem_context_init(struct drm_device *dev);
void i915_gem_context_fini(struct drm_device *dev);
void i915_gem_context_reset(struct drm_device *dev);
int i915_gem_context_open(struct drm_device *dev, struct drm_file *file);
int i915_gem_context_enable(struct drm_i915_private *dev_priv);
void i915_gem_context_close(struct drm_device *dev, struct drm_file *file);
int i915_switch_context(struct intel_ring_buffer *ring,
<<<<<<< HEAD
			struct drm_file *file, struct i915_hw_context *to);
=======
			struct i915_hw_context *to);
>>>>>>> f58b8487
struct i915_hw_context *
i915_gem_context_get(struct drm_i915_file_private *file_priv, u32 id);
void i915_gem_context_free(struct kref *ctx_ref);
static inline void i915_gem_context_reference(struct i915_hw_context *ctx)
{
	if (ctx->obj && HAS_HW_CONTEXTS(ctx->obj->base.dev))
		kref_get(&ctx->ref);
}

static inline void i915_gem_context_unreference(struct i915_hw_context *ctx)
{
	if (ctx->obj && HAS_HW_CONTEXTS(ctx->obj->base.dev))
		kref_put(&ctx->ref, i915_gem_context_free);
}

static inline bool i915_gem_context_is_default(const struct i915_hw_context *c)
{
	return c->id == DEFAULT_CONTEXT_ID;
}

<<<<<<< HEAD
=======
static inline bool i915_gem_context_is_default(const struct i915_hw_context *c)
{
	return c->id == DEFAULT_CONTEXT_ID;
}

>>>>>>> f58b8487
int i915_gem_context_create_ioctl(struct drm_device *dev, void *data,
				  struct drm_file *file);
int i915_gem_context_destroy_ioctl(struct drm_device *dev, void *data,
				   struct drm_file *file);

/* i915_gem_evict.c */
int __must_check i915_gem_evict_something(struct drm_device *dev,
					  struct i915_address_space *vm,
					  int min_size,
					  unsigned alignment,
					  unsigned cache_level,
					  unsigned flags);
int i915_gem_evict_vm(struct i915_address_space *vm, bool do_idle);
int i915_gem_evict_everything(struct drm_device *dev);

/* i915_gem_gtt.c */
void i915_check_and_clear_faults(struct drm_device *dev);
void i915_gem_suspend_gtt_mappings(struct drm_device *dev);
void i915_gem_restore_gtt_mappings(struct drm_device *dev);
int __must_check i915_gem_gtt_prepare_object(struct drm_i915_gem_object *obj);
void i915_gem_gtt_finish_object(struct drm_i915_gem_object *obj);
void i915_gem_init_global_gtt(struct drm_device *dev);
void i915_gem_setup_global_gtt(struct drm_device *dev, unsigned long start,
			       unsigned long mappable_end, unsigned long end);
int i915_gem_gtt_init(struct drm_device *dev);
static inline void i915_gem_chipset_flush(struct drm_device *dev)
{
	if (INTEL_INFO(dev)->gen < 6)
		intel_gtt_chipset_flush();
}
int i915_gem_init_ppgtt(struct drm_device *dev, struct i915_hw_ppgtt *ppgtt);
bool intel_enable_ppgtt(struct drm_device *dev, bool full);

/* i915_gem_stolen.c */
int i915_gem_init_stolen(struct drm_device *dev);
int i915_gem_stolen_setup_compression(struct drm_device *dev, int size);
void i915_gem_stolen_cleanup_compression(struct drm_device *dev);
void i915_gem_cleanup_stolen(struct drm_device *dev);
struct drm_i915_gem_object *
i915_gem_object_create_stolen(struct drm_device *dev, u32 size);
struct drm_i915_gem_object *
i915_gem_object_create_stolen_for_preallocated(struct drm_device *dev,
					       u32 stolen_offset,
					       u32 gtt_offset,
					       u32 size);
void i915_gem_object_release_stolen(struct drm_i915_gem_object *obj);

/* i915_gem_tiling.c */
static inline bool i915_gem_object_needs_bit17_swizzle(struct drm_i915_gem_object *obj)
{
	struct drm_i915_private *dev_priv = obj->base.dev->dev_private;

	return dev_priv->mm.bit_6_swizzle_x == I915_BIT_6_SWIZZLE_9_10_17 &&
		obj->tiling_mode != I915_TILING_NONE;
}

void i915_gem_detect_bit_6_swizzle(struct drm_device *dev);
void i915_gem_object_do_bit_17_swizzle(struct drm_i915_gem_object *obj);
void i915_gem_object_save_bit_17_swizzle(struct drm_i915_gem_object *obj);

/* i915_gem_debug.c */
#if WATCH_LISTS
int i915_verify_lists(struct drm_device *dev);
#else
#define i915_verify_lists(dev) 0
#endif

/* i915_debugfs.c */
int i915_debugfs_init(struct drm_minor *minor);
void i915_debugfs_cleanup(struct drm_minor *minor);
#ifdef CONFIG_DEBUG_FS
void intel_display_crc_init(struct drm_device *dev);
#else
static inline void intel_display_crc_init(struct drm_device *dev) {}
#endif

/* i915_gpu_error.c */
__printf(2, 3)
void i915_error_printf(struct drm_i915_error_state_buf *e, const char *f, ...);
int i915_error_state_to_str(struct drm_i915_error_state_buf *estr,
			    const struct i915_error_state_file_priv *error);
int i915_error_state_buf_init(struct drm_i915_error_state_buf *eb,
			      size_t count, loff_t pos);
static inline void i915_error_state_buf_release(
	struct drm_i915_error_state_buf *eb)
{
	kfree(eb->buf);
}
void i915_capture_error_state(struct drm_device *dev, bool wedge,
			      const char *error_msg);
void i915_error_state_get(struct drm_device *dev,
			  struct i915_error_state_file_priv *error_priv);
void i915_error_state_put(struct i915_error_state_file_priv *error_priv);
void i915_destroy_error_state(struct drm_device *dev);

void i915_get_extra_instdone(struct drm_device *dev, uint32_t *instdone);
const char *i915_cache_level_str(int type);

/* i915_cmd_parser.c */
void i915_cmd_parser_init_ring(struct intel_ring_buffer *ring);
bool i915_needs_cmd_parser(struct intel_ring_buffer *ring);
int i915_parse_cmds(struct intel_ring_buffer *ring,
		    struct drm_i915_gem_object *batch_obj,
		    u32 batch_start_offset,
		    bool is_master);

/* i915_suspend.c */
extern int i915_save_state(struct drm_device *dev);
extern int i915_restore_state(struct drm_device *dev);

/* i915_ums.c */
void i915_save_display_reg(struct drm_device *dev);
void i915_restore_display_reg(struct drm_device *dev);

/* i915_sysfs.c */
void i915_setup_sysfs(struct drm_device *dev_priv);
void i915_teardown_sysfs(struct drm_device *dev_priv);

/* intel_i2c.c */
extern int intel_setup_gmbus(struct drm_device *dev);
extern void intel_teardown_gmbus(struct drm_device *dev);
static inline bool intel_gmbus_is_port_valid(unsigned port)
{
	return (port >= GMBUS_PORT_SSC && port <= GMBUS_PORT_DPD);
}

extern struct i2c_adapter *intel_gmbus_get_adapter(
		struct drm_i915_private *dev_priv, unsigned port);
extern void intel_gmbus_set_speed(struct i2c_adapter *adapter, int speed);
extern void intel_gmbus_force_bit(struct i2c_adapter *adapter, bool force_bit);
static inline bool intel_gmbus_is_forced_bit(struct i2c_adapter *adapter)
{
	return container_of(adapter, struct intel_gmbus, adapter)->force_bit;
}
extern void intel_i2c_reset(struct drm_device *dev);

/* intel_opregion.c */
struct intel_encoder;
#ifdef CONFIG_ACPI
extern int intel_opregion_setup(struct drm_device *dev);
extern void intel_opregion_init(struct drm_device *dev);
extern void intel_opregion_fini(struct drm_device *dev);
extern void intel_opregion_asle_intr(struct drm_device *dev);
extern int intel_opregion_notify_encoder(struct intel_encoder *intel_encoder,
					 bool enable);
extern int intel_opregion_notify_adapter(struct drm_device *dev,
					 pci_power_t state);
#else
static inline int intel_opregion_setup(struct drm_device *dev) { return 0; }
static inline void intel_opregion_init(struct drm_device *dev) { return; }
static inline void intel_opregion_fini(struct drm_device *dev) { return; }
static inline void intel_opregion_asle_intr(struct drm_device *dev) { return; }
static inline int
intel_opregion_notify_encoder(struct intel_encoder *intel_encoder, bool enable)
{
	return 0;
}
static inline int
intel_opregion_notify_adapter(struct drm_device *dev, pci_power_t state)
{
	return 0;
}
#endif

/* intel_acpi.c */
#ifdef CONFIG_ACPI
extern void intel_register_dsm_handler(void);
extern void intel_unregister_dsm_handler(void);
#else
static inline void intel_register_dsm_handler(void) { return; }
static inline void intel_unregister_dsm_handler(void) { return; }
#endif /* CONFIG_ACPI */

/* modesetting */
extern void intel_modeset_init_hw(struct drm_device *dev);
extern void intel_modeset_suspend_hw(struct drm_device *dev);
extern void intel_modeset_init(struct drm_device *dev);
extern void intel_modeset_gem_init(struct drm_device *dev);
extern void intel_modeset_cleanup(struct drm_device *dev);
extern void intel_connector_unregister(struct intel_connector *);
extern int intel_modeset_vga_set_state(struct drm_device *dev, bool state);
extern void intel_modeset_setup_hw_state(struct drm_device *dev,
					 bool force_restore);
extern void i915_redisable_vga(struct drm_device *dev);
extern void i915_redisable_vga_power_on(struct drm_device *dev);
extern bool intel_fbc_enabled(struct drm_device *dev);
extern void intel_disable_fbc(struct drm_device *dev);
extern bool ironlake_set_drps(struct drm_device *dev, u8 val);
extern void intel_init_pch_refclk(struct drm_device *dev);
extern void gen6_set_rps(struct drm_device *dev, u8 val);
extern void valleyview_set_rps(struct drm_device *dev, u8 val);
extern int valleyview_rps_max_freq(struct drm_i915_private *dev_priv);
extern int valleyview_rps_min_freq(struct drm_i915_private *dev_priv);
extern void intel_detect_pch(struct drm_device *dev);
extern int intel_trans_dp_port_sel(struct drm_crtc *crtc);
extern int intel_enable_rc6(const struct drm_device *dev);

extern bool i915_semaphore_is_enabled(struct drm_device *dev);
int i915_reg_read_ioctl(struct drm_device *dev, void *data,
			struct drm_file *file);
int i915_get_reset_stats_ioctl(struct drm_device *dev, void *data,
			       struct drm_file *file);

/* overlay */
extern struct intel_overlay_error_state *intel_overlay_capture_error_state(struct drm_device *dev);
extern void intel_overlay_print_error_state(struct drm_i915_error_state_buf *e,
					    struct intel_overlay_error_state *error);

extern struct intel_display_error_state *intel_display_capture_error_state(struct drm_device *dev);
extern void intel_display_print_error_state(struct drm_i915_error_state_buf *e,
					    struct drm_device *dev,
					    struct intel_display_error_state *error);

/* On SNB platform, before reading ring registers forcewake bit
 * must be set to prevent GT core from power down and stale values being
 * returned.
 */
void gen6_gt_force_wake_get(struct drm_i915_private *dev_priv, int fw_engine);
void gen6_gt_force_wake_put(struct drm_i915_private *dev_priv, int fw_engine);
void assert_force_wake_inactive(struct drm_i915_private *dev_priv);

int sandybridge_pcode_read(struct drm_i915_private *dev_priv, u8 mbox, u32 *val);
int sandybridge_pcode_write(struct drm_i915_private *dev_priv, u8 mbox, u32 val);

/* intel_sideband.c */
u32 vlv_punit_read(struct drm_i915_private *dev_priv, u8 addr);
void vlv_punit_write(struct drm_i915_private *dev_priv, u8 addr, u32 val);
u32 vlv_nc_read(struct drm_i915_private *dev_priv, u8 addr);
u32 vlv_gpio_nc_read(struct drm_i915_private *dev_priv, u32 reg);
void vlv_gpio_nc_write(struct drm_i915_private *dev_priv, u32 reg, u32 val);
u32 vlv_cck_read(struct drm_i915_private *dev_priv, u32 reg);
void vlv_cck_write(struct drm_i915_private *dev_priv, u32 reg, u32 val);
u32 vlv_ccu_read(struct drm_i915_private *dev_priv, u32 reg);
void vlv_ccu_write(struct drm_i915_private *dev_priv, u32 reg, u32 val);
u32 vlv_bunit_read(struct drm_i915_private *dev_priv, u32 reg);
void vlv_bunit_write(struct drm_i915_private *dev_priv, u32 reg, u32 val);
u32 vlv_gps_core_read(struct drm_i915_private *dev_priv, u32 reg);
void vlv_gps_core_write(struct drm_i915_private *dev_priv, u32 reg, u32 val);
u32 vlv_dpio_read(struct drm_i915_private *dev_priv, enum pipe pipe, int reg);
void vlv_dpio_write(struct drm_i915_private *dev_priv, enum pipe pipe, int reg, u32 val);
u32 intel_sbi_read(struct drm_i915_private *dev_priv, u16 reg,
		   enum intel_sbi_destination destination);
void intel_sbi_write(struct drm_i915_private *dev_priv, u16 reg, u32 value,
		     enum intel_sbi_destination destination);
u32 vlv_flisdsi_read(struct drm_i915_private *dev_priv, u32 reg);
void vlv_flisdsi_write(struct drm_i915_private *dev_priv, u32 reg, u32 val);

int vlv_gpu_freq(struct drm_i915_private *dev_priv, int val);
int vlv_freq_opcode(struct drm_i915_private *dev_priv, int val);

void vlv_force_wake_get(struct drm_i915_private *dev_priv, int fw_engine);
void vlv_force_wake_put(struct drm_i915_private *dev_priv, int fw_engine);

#define FORCEWAKE_VLV_RENDER_RANGE_OFFSET(reg) \
	(((reg) >= 0x2000 && (reg) < 0x4000) ||\
	((reg) >= 0x5000 && (reg) < 0x8000) ||\
	((reg) >= 0xB000 && (reg) < 0x12000) ||\
	((reg) >= 0x2E000 && (reg) < 0x30000))

#define FORCEWAKE_VLV_MEDIA_RANGE_OFFSET(reg)\
	(((reg) >= 0x12000 && (reg) < 0x14000) ||\
	((reg) >= 0x22000 && (reg) < 0x24000) ||\
	((reg) >= 0x30000 && (reg) < 0x40000))

#define FORCEWAKE_RENDER	(1 << 0)
#define FORCEWAKE_MEDIA		(1 << 1)
#define FORCEWAKE_ALL		(FORCEWAKE_RENDER | FORCEWAKE_MEDIA)


#define I915_READ8(reg)		dev_priv->uncore.funcs.mmio_readb(dev_priv, (reg), true)
#define I915_WRITE8(reg, val)	dev_priv->uncore.funcs.mmio_writeb(dev_priv, (reg), (val), true)

#define I915_READ16(reg)	dev_priv->uncore.funcs.mmio_readw(dev_priv, (reg), true)
#define I915_WRITE16(reg, val)	dev_priv->uncore.funcs.mmio_writew(dev_priv, (reg), (val), true)
#define I915_READ16_NOTRACE(reg)	dev_priv->uncore.funcs.mmio_readw(dev_priv, (reg), false)
#define I915_WRITE16_NOTRACE(reg, val)	dev_priv->uncore.funcs.mmio_writew(dev_priv, (reg), (val), false)

#define I915_READ(reg)		dev_priv->uncore.funcs.mmio_readl(dev_priv, (reg), true)
#define I915_WRITE(reg, val)	dev_priv->uncore.funcs.mmio_writel(dev_priv, (reg), (val), true)
#define I915_READ_NOTRACE(reg)		dev_priv->uncore.funcs.mmio_readl(dev_priv, (reg), false)
#define I915_WRITE_NOTRACE(reg, val)	dev_priv->uncore.funcs.mmio_writel(dev_priv, (reg), (val), false)

/* Be very careful with read/write 64-bit values. On 32-bit machines, they
 * will be implemented using 2 32-bit writes in an arbitrary order with
 * an arbitrary delay between them. This can cause the hardware to
 * act upon the intermediate value, possibly leading to corruption and
 * machine death. You have been warned.
 */
#define I915_WRITE64(reg, val)	dev_priv->uncore.funcs.mmio_writeq(dev_priv, (reg), (val), true)
#define I915_READ64(reg)	dev_priv->uncore.funcs.mmio_readq(dev_priv, (reg), true)

#define I915_READ64_2x32(lower_reg, upper_reg) ({			\
		u32 upper = I915_READ(upper_reg);			\
		u32 lower = I915_READ(lower_reg);			\
		u32 tmp = I915_READ(upper_reg);				\
		if (upper != tmp) {					\
			upper = tmp;					\
			lower = I915_READ(lower_reg);			\
			WARN_ON(I915_READ(upper_reg) != upper);		\
		}							\
		(u64)upper << 32 | lower; })

#define POSTING_READ(reg)	(void)I915_READ_NOTRACE(reg)
#define POSTING_READ16(reg)	(void)I915_READ16_NOTRACE(reg)

/* "Broadcast RGB" property */
#define INTEL_BROADCAST_RGB_AUTO 0
#define INTEL_BROADCAST_RGB_FULL 1
#define INTEL_BROADCAST_RGB_LIMITED 2

static inline uint32_t i915_vgacntrl_reg(struct drm_device *dev)
{
	if (HAS_PCH_SPLIT(dev))
		return CPU_VGACNTRL;
	else if (IS_VALLEYVIEW(dev))
		return VLV_VGACNTRL;
	else
		return VGACNTRL;
}

static inline void __user *to_user_ptr(u64 address)
{
	return (void __user *)(uintptr_t)address;
}

static inline unsigned long msecs_to_jiffies_timeout(const unsigned int m)
{
	unsigned long j = msecs_to_jiffies(m);

	return min_t(unsigned long, MAX_JIFFY_OFFSET, j + 1);
}

static inline unsigned long
timespec_to_jiffies_timeout(const struct timespec *value)
{
	unsigned long j = timespec_to_jiffies(value);

	return min_t(unsigned long, MAX_JIFFY_OFFSET, j + 1);
}

/*
 * If you need to wait X milliseconds between events A and B, but event B
 * doesn't happen exactly after event A, you record the timestamp (jiffies) of
 * when event A happened, then just before event B you call this function and
 * pass the timestamp as the first argument, and X as the second argument.
 */
static inline void
wait_remaining_ms_from_jiffies(unsigned long timestamp_jiffies, int to_wait_ms)
{
	unsigned long target_jiffies, tmp_jiffies, remaining_jiffies;

	/*
	 * Don't re-read the value of "jiffies" every time since it may change
	 * behind our back and break the math.
	 */
	tmp_jiffies = jiffies;
	target_jiffies = timestamp_jiffies +
			 msecs_to_jiffies_timeout(to_wait_ms);

	if (time_after(target_jiffies, tmp_jiffies)) {
		remaining_jiffies = target_jiffies - tmp_jiffies;
		while (remaining_jiffies)
			remaining_jiffies =
			    schedule_timeout_uninterruptible(remaining_jiffies);
	}
}

#endif<|MERGE_RESOLUTION|>--- conflicted
+++ resolved
@@ -2435,24 +2435,18 @@
 int i915_gem_context_enable(struct drm_i915_private *dev_priv);
 void i915_gem_context_close(struct drm_device *dev, struct drm_file *file);
 int i915_switch_context(struct intel_ring_buffer *ring,
-<<<<<<< HEAD
-			struct drm_file *file, struct i915_hw_context *to);
-=======
 			struct i915_hw_context *to);
->>>>>>> f58b8487
 struct i915_hw_context *
 i915_gem_context_get(struct drm_i915_file_private *file_priv, u32 id);
 void i915_gem_context_free(struct kref *ctx_ref);
 static inline void i915_gem_context_reference(struct i915_hw_context *ctx)
 {
-	if (ctx->obj && HAS_HW_CONTEXTS(ctx->obj->base.dev))
-		kref_get(&ctx->ref);
+	kref_get(&ctx->ref);
 }
 
 static inline void i915_gem_context_unreference(struct i915_hw_context *ctx)
 {
-	if (ctx->obj && HAS_HW_CONTEXTS(ctx->obj->base.dev))
-		kref_put(&ctx->ref, i915_gem_context_free);
+	kref_put(&ctx->ref, i915_gem_context_free);
 }
 
 static inline bool i915_gem_context_is_default(const struct i915_hw_context *c)
@@ -2460,14 +2454,6 @@
 	return c->id == DEFAULT_CONTEXT_ID;
 }
 
-<<<<<<< HEAD
-=======
-static inline bool i915_gem_context_is_default(const struct i915_hw_context *c)
-{
-	return c->id == DEFAULT_CONTEXT_ID;
-}
-
->>>>>>> f58b8487
 int i915_gem_context_create_ioctl(struct drm_device *dev, void *data,
 				  struct drm_file *file);
 int i915_gem_context_destroy_ioctl(struct drm_device *dev, void *data,
